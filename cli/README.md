# CLI

- [How to install](#how-to-install)
- [How to run](#how-to-run)
- [Commands](#commands)
  - [`rex address`](#rex-address)
  - [`rex hash`](#rex-hash)
  - [`rex receipt`](#rex-receipt)
  - [`rex transaction`](#rex-transaction)
  - [`rex balance`](#rex-balance)
  - [`rex nonce`](#rex-nonce)
  - [`rex block-number`](#rex-block-number)
  - [`rex signer`](#rex-signer)
  - [`rex chain-id`](#rex-chain-id)
  - [`rex transfer`](#rex-transfer)
  - [`rex send`](#rex-send)
  - [`rex call`](#rex-call)
  - [`rex deploy`](#rex-deploy)
- [Examples](#examples)


## How to install

Running the following command will install the CLI as the binary `rex`.

```Shell
make cli
```

## How to run

After installing the CLI with `make cli`, run `rex` to display the help message.

```Shell
> rex

Usage: rex <COMMAND>

Commands:
  l2            L2 specific commands.
  autocomplete  Generate shell completion scripts.
  block-number  Get the current block_number. [aliases: bl]
  transaction   Get the transaction's info. [aliases: tx, t]
  receipt       Get the transaction's receipt. [aliases: r]
  balance       Get the account's balance info. [aliases: bal, b]
  nonce         Get the account's nonce. [aliases: n]
  address       Get either the account's address from private key, the zero address, or a random address [aliases: addr, a]
  hash          Get either the keccak for a given input, the zero hash, the empty string, or a random hash [aliases: h]
  signer
  transfer      Transfer funds to another wallet.
  send          Send a transaction
  call          Make a call to a contract
  deploy        Deploy a contract
  chain-id      Get the network's chain id.
  help          Print this message or the help of the given subcommand(s)

Options:
  -h, --help     Print help
  -V, --version  Print version
```

## Commands

### `rex address`

```Shell
Get either the account's address from private key, the zero address, or a random address

Usage: rex address [OPTIONS]

Options:
      --from-private-key <FROM_PRIVATE_KEY>
          The private key to derive the address from. [env: PRIVATE_KEY=]
  -z, --zero
          The zero address.
  -r, --random
          A random address.
  -h, --help
          Print help
```

### `rex hash`

```Shell
Get either the keccak for a given input, the zero hash, the empty string, or a random hash

Usage: rex hash [OPTIONS]

Options:
      --input <INPUT>  The input to hash.
  -z, --zero           The zero hash.
  -r, --random         A random hash.
  -s, --string         Hash of empty string
  -h, --help           Print help
```

### `rex receipt`

```Shell
Get the transaction's receipt.

Usage: rex receipt <TX_HASH> [RPC_URL]

Arguments:
  <TX_HASH>
  [RPC_URL]  [env: RPC_URL=] [default: http://localhost:8545]

Options:
  -h, --help  Print help
```

### `rex transaction`

```Shell
Get the transaction's info.

Usage: rex transaction <TX_HASH> [RPC_URL]

Arguments:
  <TX_HASH>
  [RPC_URL]  [env: RPC_URL=] [default: http://localhost:8545]

Options:
  -h, --help  Print help
```

### `rex balance`

```Shell
Get the account's balance info.

Usage: rex balance [OPTIONS] <ACCOUNT> [RPC_URL]

Arguments:
  <ACCOUNT>
  [RPC_URL]  [env: RPC_URL=] [default: http://localhost:8545]

Options:
      --token <TOKEN_ADDRESS>  Specify the token address, the ETH is used as default.
      --eth                    Display the balance in ETH.
  -h, --help                   Print help
```

### `rex nonce`

```Shell
Get the account's nonce.

Usage: rex nonce <ACCOUNT> [RPC_URL]

Arguments:
  <ACCOUNT>
  [RPC_URL]  [env: RPC_URL=] [default: http://localhost:8545]

Options:
  -h, --help  Print help
```

### `rex block-number`

```Shell
Get the current block_number.

Usage: rex block-number [RPC_URL]

Arguments:
  [RPC_URL]  [env: RPC_URL=] [default: http://localhost:8545]

Options:
  -h, --help  Print help
```

### `rex signer`

```Shell
Usage: rex signer <MESSAGE> <SIGNATURE>

Arguments:
  <MESSAGE>
  <SIGNATURE>

Options:
  -h, --help  Print help
```

### `rex chain-id`

```Shell
Get the network's chain id.

Usage: rex chain-id [OPTIONS] [RPC_URL]

Arguments:
  [RPC_URL]  [env: RPC_URL=] [default: http://localhost:8545]

Options:
  -h, --hex   Display the chain id as a hex-string.
  -h, --help  Print help
```

### `rex transfer`

```Shell
Transfer funds to another wallet.

Usage: rex transfer [OPTIONS] <AMOUNT> <TO> <PRIVATE_KEY> [RPC_URL]

Arguments:
  <AMOUNT>
  <TO>
  <PRIVATE_KEY>  [env: PRIVATE_KEY=]
  [RPC_URL]      [env: RPC_URL=] [default: http://localhost:8545]

Options:
      --token <TOKEN_ADDRESS>
      --nonce <NONCE>
  -b                           Do not wait for the transaction receipt
      --explorer-url           Display transaction URL in the explorer.
  -h, --help                   Print help
```

### `rex send`

```Shell
Send a transaction

Usage: rex send [OPTIONS] <TO> [VALUE] <PRIVATE_KEY> -- [SIGNATURE [ARGS]]

Arguments:
  <TO>
  [VALUE]        Value to send in wei [default: 0]
  <PRIVATE_KEY>  [env: PRIVATE_KEY=]

Options:
      --calldata <CALLDATA>                            [default: ]
      --chain-id <CHAIN_ID>
      --nonce <NONCE>
      --gas-limit <GAS_LIMIT>
      --gas-price <MAX_FEE_PER_GAS>
      --priority-gas-price <MAX_PRIORITY_FEE_PER_GAS>
      --rpc-url <RPC_URL>                              [env: RPC_URL=] [default: http://localhost:8545]
      -b                                               Do not wait for the transaction receipt
      --explorer-url                                   Display transaction URL in the explorer.
  -h, --help                                           Print help
```

### `rex call`

```Shell
Make a call to a contract

Usage: rex call [OPTIONS] <TO> [CALLDATA] [VALUE]  -- [SIGNATURE [ARGS]]

Arguments:
  <TO>
  [CALLDATA]  [default: ]
  [VALUE]     Value to send in wei [default: 0]

Options:
      --from <FROM>
      --gas-limit <GAS_LIMIT>
      --max-fee-per-gas <MAX_FEE_PER_GAS>
      --explorer-url                       Display transaction URL in the explorer.
      --rpc-url <RPC_URL>                  [env: RPC_URL=] [default: http://localhost:8545]
  -h, --help                               Print help
```

### `rex deploy`

```Shell
Deploy a contract

Usage: rex deploy [OPTIONS] <BYTECODE> [VALUE] <PRIVATE_KEY> -- [SIGNATURE [ARGS]]

Arguments:
  <BYTECODE>
  [VALUE]        Value to send in wei [default: 0]
  <PRIVATE_KEY>  [env: PRIVATE_KEY=]
  

Options:
      --chain-id <CHAIN_ID>
      --nonce <NONCE>
      --gas-limit <GAS_LIMIT>
      --gas-price <MAX_FEE_PER_GAS>
      --priority-gas-price <MAX_PRIORITY_FEE_PER_GAS>
<<<<<<< HEAD
      --print-address                                  Only print the contract address
=======
      --rpc-url                                        [env: RPC_URL=] [default: http://localhost:8545]
>>>>>>> 6812a071
  -b                                                   Do not wait for the transaction receipt
      --explorer-url                                   Display transaction URL in the explorer.
  -h, --help                                           Print help
```

## Examples

A curated list of examples as GIFs.

TODO<|MERGE_RESOLUTION|>--- conflicted
+++ resolved
@@ -284,11 +284,8 @@
       --gas-limit <GAS_LIMIT>
       --gas-price <MAX_FEE_PER_GAS>
       --priority-gas-price <MAX_PRIORITY_FEE_PER_GAS>
-<<<<<<< HEAD
       --print-address                                  Only print the contract address
-=======
       --rpc-url                                        [env: RPC_URL=] [default: http://localhost:8545]
->>>>>>> 6812a071
   -b                                                   Do not wait for the transaction receipt
       --explorer-url                                   Display transaction URL in the explorer.
   -h, --help                                           Print help
