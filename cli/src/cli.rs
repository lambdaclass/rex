--- conflicted
+++ resolved
@@ -1,9 +1,5 @@
 use crate::commands::l2;
-<<<<<<< HEAD
-use crate::utils::parse_hex;
-=======
 use crate::utils::{parse_hex, parse_message};
->>>>>>> a305e5c1
 use crate::{
     commands::autocomplete,
     common::{CallArgs, DeployArgs, SendArgs, TransferArgs},
@@ -26,7 +22,7 @@
     command.run().await
 }
 
-#[allow(clippy::upper_case_acronyms)] 
+#[allow(clippy::upper_case_acronyms)]
 #[derive(Parser)]
 #[command(name="rex", author, version=VERSION_STRING, about, long_about = None)]
 pub(crate) struct CLI {
@@ -93,7 +89,6 @@
         #[arg(short, long, action = ArgAction::SetTrue, conflicts_with_all = ["from_private_key", "zero"], required_unless_present_any = ["from_private_key", "zero"], help = "A random address.")]
         random: bool,
     },
-<<<<<<< HEAD
     #[clap(
         about = "Get either the keccak for a given input, the zero hash, the empty string, or a random hash",
         visible_alias = "h"
@@ -107,13 +102,12 @@
         random: bool,
         #[arg(short, long, action = ArgAction::SetTrue, conflicts_with_all = ["input", "zero", "random"], required_unless_present_any = ["input", "zero", "random"], help = "Hash of empty string")]
         string: bool,
-=======
+    },
     Signer {
         #[arg(value_parser = parse_message)]
         message: secp256k1::Message,
         #[arg(value_parser = parse_hex)]
         signature: Bytes,
->>>>>>> a305e5c1
     },
     #[clap(about = "Transfer funds to another wallet.")]
     Transfer {
@@ -229,7 +223,6 @@
 
                 println!("{address:#x}");
             }
-<<<<<<< HEAD
             Command::Hash {
                 input,
                 zero,
@@ -249,7 +242,7 @@
                 };
 
                 println!("{hash:#x}");
-=======
+            }
             Command::Signer { message, signature } => {
                 let raw_recovery_id = if signature[64] >= 27 {
                     signature[64] - 27
@@ -270,7 +263,6 @@
                     hex::encode(&keccak(&signer_public_key.serialize_uncompressed()[1..])[12..]);
 
                 println!("0x{signer}");
->>>>>>> a305e5c1
             }
             Command::Transfer { args, rpc_url } => {
                 if args.token_address.is_some() {
