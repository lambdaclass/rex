use crate::commands::l2;
use crate::utils::{parse_contract_creation, parse_func_call, parse_hex};
use crate::{
    commands::autocomplete,
    common::{CallArgs, DeployArgs, SendArgs, TransferArgs},
    utils::parse_private_key,
};
use clap::{ArgAction, Parser, Subcommand};
use ethrex_common::{Address, Bytes, H256, H520};
use keccak_hash::keccak;
use rex_sdk::calldata::{Value, decode_calldata};
use rex_sdk::client::eth::BlockByNumber;
use rex_sdk::create::compute_create_address;
use rex_sdk::sign::{get_address_from_message_and_signature, sign_hash};
use rex_sdk::{
    balance_in_eth,
    client::{EthClient, Overrides, eth::get_address_from_secret_key},
    transfer, wait_for_transaction_receipt,
};

use secp256k1::SecretKey;

pub const VERSION_STRING: &str = env!("CARGO_PKG_VERSION");

pub async fn start() -> eyre::Result<()> {
    let CLI { command } = CLI::parse();
    command.run().await
}

#[allow(clippy::upper_case_acronyms)]
#[derive(Parser)]
#[command(name="rex", author, version=VERSION_STRING, about, long_about = None)]
pub(crate) struct CLI {
    #[command(subcommand)]
    command: Command,
}

#[derive(Subcommand)]
pub(crate) enum Command {
    #[clap(
        about = "Get either the account's address from private key, the zero address, or a random address",
        visible_aliases = ["addr", "a"]
    )]
    Address {
        #[arg(long, value_parser = parse_private_key, conflicts_with_all = ["zero", "random"], required_unless_present_any = ["zero", "random"], env = "PRIVATE_KEY", help = "The private key to derive the address from.")]
        from_private_key: Option<SecretKey>,
        #[arg(short, long, action = ArgAction::SetTrue, conflicts_with_all = ["from_private_key", "random"], required_unless_present_any = ["from_private_key", "random"], help = "The zero address.")]
        zero: bool,
        #[arg(short, long, action = ArgAction::SetTrue, conflicts_with_all = ["from_private_key", "zero"], required_unless_present_any = ["from_private_key", "zero"], help = "A random address.")]
        random: bool,
    },
    #[clap(subcommand, about = "Generate shell completion scripts.")]
    Autocomplete(autocomplete::Command),
    #[clap(about = "Get the account's balance info.", visible_aliases = ["bal", "b"])]
    Balance {
        account: Address,
        #[clap(
            long = "token",
            conflicts_with = "eth",
            help = "Specify the token address, the ETH is used as default."
        )]
        token_address: Option<Address>,
        #[arg(
            long = "eth",
            required = false,
            default_value_t = false,
            conflicts_with = "token_address",
            help = "Display the balance in ETH."
        )]
        eth: bool,
        #[arg(default_value = "http://localhost:8545", env = "RPC_URL")]
        rpc_url: String,
    },
    #[clap(about = "Get the current block_number.", visible_alias = "bl")]
    BlockNumber {
        #[arg(default_value = "http://localhost:8545", env = "RPC_URL")]
        rpc_url: String,
    },
    #[clap(about = "Make a call to a contract")]
    Call {
        #[clap(flatten)]
        args: CallArgs,
        #[arg(long, default_value = "http://localhost:8545", env = "RPC_URL")]
        rpc_url: String,
    },
    #[clap(about = "Get the network's chain id.")]
    ChainId {
        #[arg(
            long,
            default_value_t = false,
            help = "Display the chain id as a hex-string."
        )]
        hex: bool,
        #[arg(default_value = "http://localhost:8545", env = "RPC_URL")]
        rpc_url: String,
    },
    #[clap(about = "Returns code at a given address")]
    Code {
        address: Address,
        #[arg(
            short = 'B',
            long = "block",
            required = false,
            default_value_t = String::from("latest"),
            help = "defaultBlock parameter: can be integer block number, 'earliest', 'finalized', 'safe', 'latest' or 'pending'"
        )]
        block: String,
        #[arg(default_value = "http://localhost:8545", env = "RPC_URL")]
        rpc_url: String,
    },
    #[clap(about = "Compute contract address given the deployer address and nonce.")]
    CreateAddress {
        #[arg(help = "Deployer address.")]
        address: Address,
        #[arg(short = 'n', long, help = "Deployer Nonce. Latest by default.")]
        nonce: Option<u64>,
        #[arg(long, default_value = "http://localhost:8545", env = "RPC_URL")]
        rpc_url: String,
    },
    #[clap(about = "Deploy a contract")]
    Deploy {
        #[clap(flatten)]
        args: DeployArgs,
        #[arg(long, default_value = "http://localhost:8545", env = "RPC_URL")]
        rpc_url: String,
    },
    #[clap(
        about = "Get either the keccak for a given input, the zero hash, the empty string, or a random hash",
        visible_alias = "h"
    )]
    Hash {
        #[arg(long, value_parser = parse_hex, conflicts_with_all = ["zero", "random", "string"], required_unless_present_any = ["zero", "random", "string"], help = "The input to hash.")]
        input: Option<Bytes>,
        #[arg(short, long, action = ArgAction::SetTrue, conflicts_with_all = ["input", "random", "string"], required_unless_present_any = ["input", "random", "string"], help = "The zero hash.")]
        zero: bool,
        #[arg(short, long, action = ArgAction::SetTrue, conflicts_with_all = ["input", "zero", "string"], required_unless_present_any = ["input", "zero", "string"], help = "A random hash.")]
        random: bool,
        #[arg(short, long, action = ArgAction::SetTrue, conflicts_with_all = ["input", "zero", "random"], required_unless_present_any = ["input", "zero", "random"], help = "Hash of empty string")]
        string: bool,
    },
    #[clap(subcommand, about = "L2 specific commands.")]
    L2(l2::Command),
    #[clap(about = "Get the account's nonce.", visible_aliases = ["n"])]
    Nonce {
        account: Address,
        #[arg(default_value = "http://localhost:8545", env = "RPC_URL")]
        rpc_url: String,
    },
    #[clap(about = "Get the transaction's receipt.", visible_alias = "r")]
    Receipt {
        tx_hash: H256,
        #[arg(default_value = "http://localhost:8545", env = "RPC_URL")]
        rpc_url: String,
    },
    #[clap(about = "Send a transaction")]
    Send {
        #[clap(flatten)]
        args: SendArgs,
        #[arg(long, default_value = "http://localhost:8545", env = "RPC_URL")]
        rpc_url: String,
    },
    #[clap(about = "Sign a message with a private key")]
    Sign {
        #[arg(value_parser = parse_hex, help = "Message to be signed with the private key.")]
        msg: Bytes,
        #[arg(value_parser = parse_private_key, env = "PRIVATE_KEY", help = "The private key to sign the message.")]
        private_key: SecretKey,
    },
    Signer {
        #[arg(value_parser = parse_hex)]
        message: Bytes,
        #[arg(value_parser = parse_hex)]
        signature: Bytes,
    },
    #[clap(about = "Get the transaction's info.", visible_aliases = ["tx", "t"])]
    Transaction {
        tx_hash: H256,
        #[arg(default_value = "http://localhost:8545", env = "RPC_URL")]
        rpc_url: String,
    },
    #[clap(about = "Transfer funds to another wallet.")]
    Transfer {
        #[clap(flatten)]
        args: TransferArgs,
        #[arg(default_value = "http://localhost:8545", env = "RPC_URL")]
        rpc_url: String,
    },
    #[clap(about = "Verify if the signature of a message was made by an account")]
    VerifySignature {
        #[arg(value_parser = parse_hex)]
        message: Bytes,
        #[arg(value_parser = parse_hex)]
        signature: Bytes,
        address: Address,
    },
    #[clap(about = "Encodes calldata")]
    EncodeCalldata {
        signature: String,
        #[arg(last = true)]
        args: Vec<String>,
    },
    #[clap(about = "Decodes calldata")]
    DecodeCalldata {
        signature: String,
        #[arg(value_parser = parse_hex)]
        data: Bytes,
    },
}

impl Command {
    pub async fn run(self) -> eyre::Result<()> {
        match self {
            Command::L2(cmd) => cmd.run().await?,
            Command::Autocomplete(cmd) => cmd.run()?,
            Command::Balance {
                account,
                token_address,
                eth,
                rpc_url,
            } => {
                let eth_client = EthClient::new(&rpc_url)?;
                let account_balance = if let Some(token_address) = token_address {
                    eth_client.get_token_balance(account, token_address).await?
                } else {
                    eth_client
                        .get_balance(account, BlockByNumber::Latest)
                        .await?
                };

                println!("{}", balance_in_eth(eth, account_balance));
            }
            Command::BlockNumber { rpc_url } => {
                let eth_client = EthClient::new(&rpc_url)?;

                let block_number = eth_client.get_block_number().await?;

                println!("{block_number}");
            }
            Command::CreateAddress {
                address,
                nonce,
                rpc_url,
            } => {
                let nonce = nonce.unwrap_or(
                    EthClient::new(&rpc_url)?
                        .get_nonce(address, BlockByNumber::Latest)
                        .await?,
                );

                println!("0x{:x}", compute_create_address(address, nonce))
            }
            Command::Transaction { tx_hash, rpc_url } => {
                let eth_client = EthClient::new(&rpc_url)?;

                let tx = eth_client
                    .get_transaction_by_hash(tx_hash)
                    .await?
                    .ok_or(eyre::Error::msg("Not found"))?;

                println!("{tx}");
            }
            Command::Receipt { tx_hash, rpc_url } => {
                let eth_client = EthClient::new(&rpc_url)?;

                let receipt = eth_client
                    .get_transaction_receipt(tx_hash)
                    .await?
                    .ok_or(eyre::Error::msg("Not found"))?;

                println!("{:x?}", receipt.tx_info);
            }
            Command::Nonce { account, rpc_url } => {
                let eth_client = EthClient::new(&rpc_url)?;

                let nonce = eth_client.get_nonce(account, BlockByNumber::Latest).await?;

                println!("{nonce}");
            }
            Command::Address {
                from_private_key,
                zero,
                random,
            } => {
                let address = if let Some(private_key) = from_private_key {
                    get_address_from_secret_key(&private_key)?
                } else if zero {
                    Address::zero()
                } else if random {
                    Address::random()
                } else {
                    return Err(eyre::Error::msg("No option provided"));
                };

                println!("{address:#x}");
            }
            Command::Hash {
                input,
                zero,
                random,
                string,
            } => {
                let hash = if let Some(input) = input {
                    keccak(&input)
                } else if zero {
                    H256::zero()
                } else if random {
                    H256::random()
                } else if string {
                    keccak(b"")
                } else {
                    return Err(eyre::Error::msg("No option provided"));
                };

                println!("{hash:#x}");
            }
            Command::Signer { message, signature } => {
                let signer = get_address_from_message_and_signature(message, signature)?;

                println!("{signer:x?}");
            }
            Command::Transfer { args, rpc_url } => {
                if args.token_address.is_some() {
                    todo!("Handle ERC20 transfers")
                }

                if args.explorer_url {
                    todo!("Display transaction URL in the explorer")
                }

                let from = get_address_from_secret_key(&args.private_key)?;

                let client = EthClient::new(&rpc_url)?;

<<<<<<< HEAD
                let tx_hash =
                    transfer(args.amount, from, args.to, &args.private_key, &client).await?;
=======
                let tx_hash = transfer(
                    args.amount,
                    from,
                    args.to,
                    args.private_key,
                    &client,
                    Overrides {
                        value: Some(args.amount),
                        nonce: args.nonce,
                        ..Default::default()
                    },
                )
                .await?;
>>>>>>> 296de0fe

                println!("{tx_hash:#x}");

                if !args.cast {
                    wait_for_transaction_receipt(tx_hash, &client, 100, args.silent).await?;
                }
            }
            Command::Send { args, rpc_url } => {
                if args.explorer_url {
                    todo!("Display transaction URL in the explorer")
                }

                let from = get_address_from_secret_key(&args.private_key)?;

                let client = EthClient::new(&rpc_url)?;

                let calldata = if !args.calldata.is_empty() {
                    args.calldata
                } else {
                    parse_func_call(args._args)?
                };

                let tx = client
                    .build_eip1559_transaction(
                        args.to,
                        from,
                        calldata,
                        Overrides {
                            value: Some(args.value),
                            chain_id: args.chain_id,
                            nonce: args.nonce,
                            gas_limit: args.gas_limit,
                            max_fee_per_gas: args.max_fee_per_gas,
                            max_priority_fee_per_gas: args.max_priority_fee_per_gas,
                            from: Some(from),
                            ..Default::default()
                        },
                    )
                    .await?;

                let tx_hash = client
                    .send_eip1559_transaction(&tx, &args.private_key)
                    .await?;

                println!("{tx_hash:#x}",);

                if !args.cast {
                    wait_for_transaction_receipt(tx_hash, &client, 100, args.silent).await?;
                }
            }
            Command::Call { args, rpc_url } => {
                if args.explorer_url {
                    todo!("Display transaction URL in the explorer")
                }

                let client = EthClient::new(&rpc_url)?;

                let calldata = if !args.calldata.is_empty() {
                    args.calldata
                } else {
                    parse_func_call(args._args)?
                };

                let result = client
                    .call(
                        args.to,
                        calldata,
                        Overrides {
                            from: args.from,
                            value: args.value.into(),
                            gas_limit: args.gas_limit,
                            max_fee_per_gas: args.max_fee_per_gas,
                            ..Default::default()
                        },
                    )
                    .await?;

                println!("{result}");
            }
            Command::Deploy { args, rpc_url } => {
                if args.explorer_url {
                    todo!("Display transaction URL in the explorer")
                }

                let from = get_address_from_secret_key(&args.private_key)?;

                let client = EthClient::new(&rpc_url)?;

                let init_code = if !args._args.is_empty() {
                    let init_args = parse_contract_creation(args._args)?;
                    [args.bytecode, init_args].concat().into()
                } else {
                    args.bytecode
                };

                let (tx_hash, deployed_contract_address) = client
                    .deploy(
                        from,
                        args.private_key,
                        init_code,
                        Overrides {
                            value: args.value.into(),
                            nonce: args.nonce,
                            chain_id: args.chain_id,
                            gas_limit: args.gas_limit,
                            max_fee_per_gas: args.max_fee_per_gas,
                            max_priority_fee_per_gas: args.max_priority_fee_per_gas,
                            ..Default::default()
                        },
                    )
                    .await?;

                if args.print_address {
                    println!("{deployed_contract_address:#x}");
                } else {
                    println!("Contract deployed in tx: {tx_hash:#x}");
                    println!("Contract address: {deployed_contract_address:#x}");
                }
                let silent = args.print_address;

                if !args.cast {
                    wait_for_transaction_receipt(tx_hash, &client, 100, silent).await?;
                }
            }
            Command::ChainId { hex, rpc_url } => {
                let eth_client = EthClient::new(&rpc_url)?;

                let chain_id = eth_client.get_chain_id().await?;

                if hex {
                    println!("{chain_id:#x}");
                } else {
                    println!("{chain_id}");
                }
            }
            Command::Code {
                address,
                block,
                rpc_url,
            } => {
<<<<<<< HEAD
                let block: u64 = block.parse()?;
                let eth_client = EthClient::new(&rpc_url)?;

                let code = eth_client
                    .get_code(address, BlockByNumber::Number(block))
                    .await?;

                println!("{:?}", code);
=======
                let eth_client = EthClient::new(&rpc_url)?;

                let code = eth_client
                    .get_code(address, block.as_str().try_into()?)
                    .await?;

                println!("0x{}", hex::encode(code));
>>>>>>> 296de0fe
            }

            // Signature computed as a 0x45 signature, as described in EIP-191 (https://eips.ethereum.org/EIPS/eip-191),
            // then it has an extra byte concatenated at the end, which is a scalar value added to the signatures parity,
            // as described in the Yellow Paper Section 4.2 in the specification of a transaction's w field. (https://ethereum.github.io/yellowpaper/paper.pdf)
            Command::Sign { msg, private_key } => {
                let payload = [
                    b"\x19Ethereum Signed Message:\n",
                    msg.len().to_string().as_bytes(),
                    msg.as_ref(),
                ]
                .concat();
                let encoded_signature = sign_hash(keccak(payload), private_key);
                println!("0x{:x}", H520::from_slice(&encoded_signature));
            }
            Command::VerifySignature {
                message,
                signature,
                address,
            } => {
                println!(
                    "{}",
                    get_address_from_message_and_signature(message, signature)? == address
                );
            }
            Command::EncodeCalldata {
                signature,
                mut args,
            } => {
                args.insert(0, signature);
                println!("0x{:x}", parse_func_call(args)?);
            }
            Command::DecodeCalldata { signature, data } => {
                for elem in decode_calldata(&signature, data)? {
                    print_calldata(0, elem);
                }
            }
        };
        Ok(())
    }
}

fn print_calldata(depth: usize, data: Value) {
    print!("{}", " ".repeat(depth));
    match data {
        Value::Address(addr) => println!("{addr:#x}"),
        Value::Array(inner) => {
            println!("[");
            for elem in inner {
                print_calldata(depth + 2, elem);
            }
            println!("]");
        }
        Value::Bool(b) => println!("{b}"),
        Value::Bytes(bytes) => println!("0x{bytes:#x}"),
        Value::FixedArray(inner) => {
            println!("[");
            for elem in inner {
                print_calldata(depth + 2, elem);
            }
            println!("]");
        }
        Value::FixedBytes(bytes) => println!("{bytes:#x}"),
        Value::Int(val) => println!("{val}"),
        Value::Uint(val) => println!("{val}"),
        Value::String(str) => println!("{str}"),
        Value::Tuple(inner) => {
            println!("(");
            for elem in inner {
                print_calldata(depth + 2, elem);
            }
            println!(")");
        }
    }
}<|MERGE_RESOLUTION|>--- conflicted
+++ resolved
@@ -331,24 +331,8 @@
 
                 let client = EthClient::new(&rpc_url)?;
 
-<<<<<<< HEAD
                 let tx_hash =
                     transfer(args.amount, from, args.to, &args.private_key, &client).await?;
-=======
-                let tx_hash = transfer(
-                    args.amount,
-                    from,
-                    args.to,
-                    args.private_key,
-                    &client,
-                    Overrides {
-                        value: Some(args.amount),
-                        nonce: args.nonce,
-                        ..Default::default()
-                    },
-                )
-                .await?;
->>>>>>> 296de0fe
 
                 println!("{tx_hash:#x}");
 
@@ -489,16 +473,6 @@
                 block,
                 rpc_url,
             } => {
-<<<<<<< HEAD
-                let block: u64 = block.parse()?;
-                let eth_client = EthClient::new(&rpc_url)?;
-
-                let code = eth_client
-                    .get_code(address, BlockByNumber::Number(block))
-                    .await?;
-
-                println!("{:?}", code);
-=======
                 let eth_client = EthClient::new(&rpc_url)?;
 
                 let code = eth_client
@@ -506,7 +480,6 @@
                     .await?;
 
                 println!("0x{}", hex::encode(code));
->>>>>>> 296de0fe
             }
 
             // Signature computed as a 0x45 signature, as described in EIP-191 (https://eips.ethereum.org/EIPS/eip-191),
