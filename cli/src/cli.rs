--- conflicted
+++ resolved
@@ -11,15 +11,10 @@
 use ethrex_rpc::types::block_identifier::{BlockIdentifier, BlockTag};
 use keccak_hash::keccak;
 use rex_sdk::calldata::{Value, decode_calldata};
-<<<<<<< HEAD
 use rex_sdk::client::eth::clients::send_eip1559_transaction;
-use rex_sdk::create::compute_create_address;
-=======
-use rex_sdk::client::eth::BlockByNumber;
 use rex_sdk::create::{
     DETERMINISTIC_DEPLOYER, brute_force_create2, compute_create_address, compute_create2_address,
 };
->>>>>>> c14e95b8
 use rex_sdk::sign::{get_address_from_message_and_signature, sign_hash};
 use rex_sdk::utils::to_checksum_address;
 use rex_sdk::{
@@ -314,11 +309,7 @@
             } => {
                 let nonce = nonce.unwrap_or(
                     EthClient::new(&rpc_url)?
-<<<<<<< HEAD
-                        .get_nonce(address, BlockIdentifier::Tag(BlockTag::Latest))
-=======
-                        .get_nonce(deployer, BlockByNumber::Latest)
->>>>>>> c14e95b8
+                        .get_nonce(deployer, BlockIdentifier::Tag(BlockTag::Latest))
                         .await?,
                 );
 
