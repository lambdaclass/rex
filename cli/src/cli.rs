--- conflicted
+++ resolved
@@ -8,11 +8,8 @@
 use clap::{ArgAction, Parser, Subcommand};
 use ethrex_common::{Address, Bytes, H256, H520};
 use keccak_hash::keccak;
-<<<<<<< HEAD
 use rex_sdk::calldata::{Value, decode_calldata};
-=======
 use rex_sdk::create::compute_create_address;
->>>>>>> 87887d7d
 use rex_sdk::{
     balance_in_eth,
     client::{
