--- conflicted
+++ resolved
@@ -5,25 +5,14 @@
     commands::autocomplete,
     common::{CallArgs, DeployArgs, SendArgs, TransferArgs},
 };
-<<<<<<< HEAD
 use clap::{Parser, Subcommand};
-use ethertools_sdk::{
-=======
-use clap::{ArgAction, Parser, Subcommand};
 use ethrex_common::{Address, Bytes, H256};
 use keccak_hash::keccak;
 use rex_sdk::{
->>>>>>> 7599e701
     balance_in_eth,
     client::{EthClient, Overrides, eth::get_address_from_secret_key},
     transfer, wait_for_transaction_receipt,
 };
-<<<<<<< HEAD
-use ethrex_common::{Address, Bytes, H256};
-use keccak_hash::keccak;
-=======
-use secp256k1::SecretKey;
->>>>>>> 7599e701
 
 pub const VERSION_STRING: &str = env!("CARGO_PKG_VERSION");
 
