--- conflicted
+++ resolved
@@ -1,9 +1,5 @@
 use crate::commands::l2;
-<<<<<<< HEAD
-use crate::utils::{parse_func_call, parse_hex};
-=======
-use crate::utils::{parse_contract_creation, parse_func_call, parse_hex, parse_message};
->>>>>>> 792b6761
+use crate::utils::{parse_contract_creation, parse_func_call, parse_hex};
 use crate::{
     commands::autocomplete,
     common::{CallArgs, DeployArgs, SendArgs, TransferArgs},
@@ -282,7 +278,7 @@
             Command::Signer { message, signature } => {
                 let signer = get_address_from_message_and_signature(message, signature)?;
 
-                println!("0x{signer}");
+                println!("{signer}");
             }
             Command::Transfer { args, rpc_url } => {
                 if args.token_address.is_some() {
@@ -456,17 +452,6 @@
 
                 println!("{}", code);
             }
-<<<<<<< HEAD
-            Command::Verify {
-                message,
-                signature,
-                address,
-            } => {
-                println!(
-                    "{}",
-                    get_address_from_message_and_signature(message, signature)? == address
-                );
-=======
 
             // Signature computed as a 0x45 signature, as described in EIP-191 (https://eips.ethereum.org/EIPS/eip-191),
             // then it has an extra byte concatenated at the end, which is a scalar value added to the signatures parity,
@@ -492,7 +477,16 @@
                     [&msg_signature[..], &[msg_signature_recovery_id as u8]].concat();
 
                 println!("0x{:x}", H520::from_slice(&encoded_signature));
->>>>>>> 792b6761
+            }
+            Command::Verify {
+                message,
+                signature,
+                address,
+            } => {
+                println!(
+                    "{}",
+                    get_address_from_message_and_signature(message, signature)? == address
+                );
             }
         };
         Ok(())
