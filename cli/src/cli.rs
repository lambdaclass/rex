--- conflicted
+++ resolved
@@ -431,14 +431,12 @@
                     println!("{chain_id}");
                 }
             }
-<<<<<<< HEAD
             Command::Sign { args } => {
                 let msg_digest = sha256::Hash::hash(args.msg.as_bytes());
                 let signed_msg = args
                     .private_key
                     .sign_ecdsa(Message::from_digest(msg_digest.to_byte_array()));
                 println!("{signed_msg}");
-=======
             Command::Code {
                 address,
                 block,
@@ -449,7 +447,6 @@
                 let code = eth_client.get_code(address, block).await?;
 
                 println!("{}", code);
->>>>>>> fd73726f
             }
         };
         Ok(())
