<<<<<<< HEAD
use ethrex_common::{Bytes, U256};
=======
use ethrex_common::{Address, Bytes, H256, U256};
>>>>>>> 72156a84
use hex::FromHexError;
use rex_sdk::calldata::{Value, encode_calldata, parse_signature};
use secp256k1::SecretKey;
use std::str::FromStr;

pub fn parse_private_key(s: &str) -> eyre::Result<SecretKey> {
    Ok(SecretKey::from_slice(&parse_hex(s)?)?)
}

pub fn parse_u256(s: &str) -> eyre::Result<U256> {
    let parsed = if s.starts_with("0x") {
        U256::from_str(s)?
    } else {
        U256::from_dec_str(s)?
    };
    Ok(parsed)
}

pub fn parse_hex(s: &str) -> eyre::Result<Bytes, FromHexError> {
    match s.strip_prefix("0x") {
        Some(s) => hex::decode(s).map(Into::into),
        None => hex::decode(s).map(Into::into),
    }
}

pub fn parse_func_call(args: Vec<String>) -> eyre::Result<Bytes> {
    let mut args_iter = args.iter();
    let Some(signature) = args_iter.next() else {
        return Ok(Bytes::new());
    };
    let (_, params) = parse_signature(&signature)?;
    let mut values = Vec::new();
    for param in params {
        let val = args_iter
            .next()
            .ok_or(eyre::Error::msg("missing parameter for given signature"))?;
        values.push(match param.as_str() {
            "address" => Value::Address(Address::from_str(&val)?),
            _ if param.starts_with("uint") => Value::Uint(U256::from_dec_str(&val)?),
            _ if param.starts_with("int") => {
                if val.starts_with("-") {
                    let x = U256::from_dec_str(&val[1..])?;
                    if x.is_zero() {
                        Value::Uint(x)
                    } else {
                        Value::Uint(U256::max_value() - x + 1)
                    }
                } else {
                    Value::Uint(U256::from_dec_str(&val)?)
                }
            }
            "bool" => match val.as_str() {
                "true" => Value::Uint(U256::from(1)),
                "false" => Value::Uint(U256::from(0)),
                _ => Err(eyre::Error::msg("Invalid boolean"))?,
            },
            "bytes" => Value::Bytes(hex::decode(&val)?.into()),
            _ if param.starts_with("bytes") => Value::FixedBytes(hex::decode(&val)?.into()),
            _ => todo!("type unsupported"),
        });
    }
    Ok(encode_calldata(&signature, &values)?.into())
}<|MERGE_RESOLUTION|>--- conflicted
+++ resolved
@@ -1,8 +1,4 @@
-<<<<<<< HEAD
-use ethrex_common::{Bytes, U256};
-=======
-use ethrex_common::{Address, Bytes, H256, U256};
->>>>>>> 72156a84
+use ethrex_common::{Address, Bytes, U256};
 use hex::FromHexError;
 use rex_sdk::calldata::{Value, encode_calldata, parse_signature};
 use secp256k1::SecretKey;
@@ -33,25 +29,25 @@
     let Some(signature) = args_iter.next() else {
         return Ok(Bytes::new());
     };
-    let (_, params) = parse_signature(&signature)?;
+    let (_, params) = parse_signature(signature)?;
     let mut values = Vec::new();
     for param in params {
         let val = args_iter
             .next()
             .ok_or(eyre::Error::msg("missing parameter for given signature"))?;
         values.push(match param.as_str() {
-            "address" => Value::Address(Address::from_str(&val)?),
-            _ if param.starts_with("uint") => Value::Uint(U256::from_dec_str(&val)?),
+            "address" => Value::Address(Address::from_str(val)?),
+            _ if param.starts_with("uint") => Value::Uint(U256::from_dec_str(val)?),
             _ if param.starts_with("int") => {
-                if val.starts_with("-") {
-                    let x = U256::from_dec_str(&val[1..])?;
+                if let Some(val) = val.strip_prefix("-") {
+                    let x = U256::from_str(val)?;
                     if x.is_zero() {
                         Value::Uint(x)
                     } else {
                         Value::Uint(U256::max_value() - x + 1)
                     }
                 } else {
-                    Value::Uint(U256::from_dec_str(&val)?)
+                    Value::Uint(U256::from_dec_str(val)?)
                 }
             }
             "bool" => match val.as_str() {
@@ -59,10 +55,10 @@
                 "false" => Value::Uint(U256::from(0)),
                 _ => Err(eyre::Error::msg("Invalid boolean"))?,
             },
-            "bytes" => Value::Bytes(hex::decode(&val)?.into()),
-            _ if param.starts_with("bytes") => Value::FixedBytes(hex::decode(&val)?.into()),
+            "bytes" => Value::Bytes(hex::decode(val)?.into()),
+            _ if param.starts_with("bytes") => Value::FixedBytes(hex::decode(val)?.into()),
             _ => todo!("type unsupported"),
         });
     }
-    Ok(encode_calldata(&signature, &values)?.into())
+    Ok(encode_calldata(signature, &values)?.into())
 }