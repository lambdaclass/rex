use ethrex_common::{Address, Bytes, U256};
use hex::FromHexError;
use rex_sdk::calldata::{Value, encode_calldata, encode_tuple, parse_signature};
use secp256k1::SecretKey;
use std::str::FromStr;

pub fn parse_private_key(s: &str) -> eyre::Result<SecretKey> {
    Ok(SecretKey::from_slice(&parse_hex(s)?)?)
}

pub fn parse_u256(s: &str) -> eyre::Result<U256> {
    let parsed = if s.starts_with("0x") {
        U256::from_str(s)?
    } else {
        U256::from_dec_str(s)?
    };
    Ok(parsed)
}

pub fn parse_hex(s: &str) -> eyre::Result<Bytes, FromHexError> {
    match s.strip_prefix("0x") {
        Some(s) => hex::decode(s).map(Into::into),
        None => hex::decode(s).map(Into::into),
    }
}

fn parse_call_args(args: Vec<String>) -> eyre::Result<Option<(String, Vec<Value>)>> {
    let mut args_iter = args.iter();
    let Some(signature) = args_iter.next() else {
        return Ok(None);
    };
    let (_, params) = parse_signature(signature)?;
    let mut values = Vec::new();
    for param in params {
        let val = args_iter
            .next()
            .ok_or(eyre::Error::msg("missing parameter for given signature"))?;
        values.push(match param.as_str() {
            "address" => Value::Address(Address::from_str(val)?),
            _ if param.starts_with("uint") => Value::Uint(U256::from_dec_str(val)?),
            _ if param.starts_with("int") => {
                if let Some(val) = val.strip_prefix("-") {
                    let x = U256::from_str(val)?;
                    if x.is_zero() {
                        Value::Uint(x)
                    } else {
                        Value::Uint(U256::max_value() - x + 1)
                    }
                } else {
                    Value::Uint(U256::from_dec_str(val)?)
                }
            }
            "bool" => match val.as_str() {
                "true" => Value::Uint(U256::from(1)),
                "false" => Value::Uint(U256::from(0)),
                _ => Err(eyre::Error::msg("Invalid boolean"))?,
            },
            "bytes" => Value::Bytes(hex::decode(val)?.into()),
            _ if param.starts_with("bytes") => Value::FixedBytes(hex::decode(val)?.into()),
            _ => todo!("type unsupported"),
        });
    }
<<<<<<< HEAD
    Ok(encode_calldata(signature, &values)?.into())
=======
    Ok(Some((signature.to_string(), values)))
}

pub fn parse_func_call(args: Vec<String>) -> eyre::Result<Bytes> {
    let Some((signature, values)) = parse_call_args(args)? else {
        return Ok(Bytes::new());
    };
    Ok(encode_calldata(&signature, &values)?.into())
}

pub fn parse_contract_creation(args: Vec<String>) -> eyre::Result<Bytes> {
    let Some((_signature, values)) = parse_call_args(args)? else {
        return Ok(Bytes::new());
    };
    Ok(encode_tuple(&values)?.into())
>>>>>>> 792b6761
}<|MERGE_RESOLUTION|>--- conflicted
+++ resolved
@@ -60,9 +60,6 @@
             _ => todo!("type unsupported"),
         });
     }
-<<<<<<< HEAD
-    Ok(encode_calldata(signature, &values)?.into())
-=======
     Ok(Some((signature.to_string(), values)))
 }
 
@@ -78,5 +75,4 @@
         return Ok(Bytes::new());
     };
     Ok(encode_tuple(&values)?.into())
->>>>>>> 792b6761
 }