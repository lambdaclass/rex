use crate::{
    cli::Command as EthCommand,
    common::{BalanceArgs, CallArgs, DeployArgs, SendArgs, TransferArgs},
    utils::{parse_private_key, parse_u256},
};
use clap::Subcommand;
use ethrex_common::{Address, H256, U256};
use rex_sdk::{
    client::{EthClient, eth::get_address_from_secret_key},
    l2::{
<<<<<<< HEAD
        deposit::deposit_through_transfer,
=======
        deposit::{deposit_erc20, deposit_through_contract_call},
>>>>>>> c35a8bac
        withdraw::{claim_withdraw, get_withdraw_merkle_proof, withdraw},
    },
    wait_for_transaction_receipt,
};
use secp256k1::SecretKey;
#[derive(Subcommand)]
pub(crate) enum Command {
    #[clap(about = "Get the account's balance on L2.", visible_aliases = ["bal", "b"])]
    Balance {
        #[clap(flatten)]
        args: BalanceArgs,
        #[arg(
            default_value = "http://localhost:1729",
            env = "RPC_URL",
            help = "L2 RPC URL"
        )]
        rpc_url: String,
    },
    #[clap(about = "Get the current block_number.", visible_alias = "bl")]
    BlockNumber {
        #[arg(
            default_value = "http://localhost:1729",
            env = "RPC_URL",
            help = "L2 RPC URL"
        )]
        rpc_url: String,
    },
    #[clap(about = "Make a call to a contract")]
    Call {
        #[clap(flatten)]
        args: CallArgs,
        #[arg(
            default_value = "http://localhost:1729",
            env = "RPC_URL",
            help = "L2 RPC URL"
        )]
        rpc_url: String,
    },
    #[clap(about = "Get the network's chain id.")]
    ChainId {
        #[arg(
            short,
            long,
            default_value_t = false,
            help = "Display the chain id as a hex-string."
        )]
        hex: bool,
        #[arg(default_value = "http://localhost:1729", env = "RPC_URL")]
        rpc_url: String,
    },
    #[clap(about = "Finalize a pending withdrawal.")]
    ClaimWithdraw {
        #[clap(value_parser = parse_u256)]
        claimed_amount: U256,
        l2_withdrawal_tx_hash: H256,
        #[clap(
            long,
            short = 'c',
            required = false,
            help = "Send the request asynchronously."
        )]
        cast: bool,
        #[clap(
            long,
            short = 's',
            required = false,
            help = "Display only the tx hash."
        )]
        silent: bool,
        #[arg(value_parser = parse_private_key, env = "PRIVATE_KEY")]
        private_key: SecretKey,
        #[arg(env = "BRIDGE_ADDRESS")]
        bridge_address: Address,
        #[arg(env = "L1_RPC_URL", default_value = "http://localhost:8545")]
        l1_rpc_url: String,
        #[arg(env = "RPC_URL", default_value = "http://localhost:1729")]
        rpc_url: String,
    },
    #[clap(about = "Deploy a contract")]
    Deploy {
        #[clap(flatten)]
        args: DeployArgs,
        #[arg(
            default_value = "http://localhost:1729",
            env = "RPC_URL",
            help = "L2 RPC URL"
        )]
        rpc_url: String,
    },
    #[clap(about = "Deposit funds into some wallet.")]
    Deposit {
        // TODO: Parse ether instead.
        #[clap(value_parser = parse_u256)]
        amount: U256,
        #[clap(
            long = "token-l1",
            help = "ERC20 token address on L1",
            long_help = "Specify the token address, the base token is used as default."
        )]
        token_l1: Option<Address>,
        #[clap(
            long = "token-l2",
            help = "ERC20 token address on L2",
            long_help = "Specify the token address, it is required if you specify a token on L1.",
            requires("token-l1")
        )]
        token_l2: Option<Address>,
        #[clap(
            long = "to",
            help = "Specify the wallet in which you want to deposit your funds."
        )]
        to: Option<Address>,
        #[clap(
            long,
            short = 'c',
            required = false,
            help = "Send the request asynchronously."
        )]
        cast: bool,
        #[clap(
            long,
            short = 's',
            required = false,
            help = "Display only the tx hash."
        )]
        silent: bool,
        #[clap(
            long,
            short = 'e',
            required = false,
            help = "Display transaction URL in the explorer."
        )]
        explorer_url: bool,
        #[clap(value_parser = parse_private_key, env = "PRIVATE_KEY")]
        private_key: SecretKey,
        #[arg(
            env = "BRIDGE_ADDRESS",
            help = "Make sure you are using the correct bridge address before submitting your deposit."
        )]
        bridge_address: Address,
        #[arg(default_value = "http://localhost:8545", env = "L1_RPC_URL")]
        l1_rpc_url: String,
    },
    #[clap(about = "Get the account's nonce.", visible_aliases = ["n"])]
    Nonce {
        account: Address,
        #[arg(default_value = "http://localhost:1729", env = "RPC_URL")]
        rpc_url: String,
    },
    #[clap(about = "Get the transaction's receipt.", visible_alias = "r")]
    Receipt {
        tx_hash: H256,
        #[arg(
            default_value = "http://localhost:1729",
            env = "RPC_URL",
            help = "L2 RPC URL"
        )]
        rpc_url: String,
    },
    #[clap(about = "Send a transaction")]
    Send {
        #[clap(flatten)]
        args: SendArgs,
        #[arg(
            default_value = "http://localhost:1729",
            env = "RPC_URL",
            help = "L2 RPC URL"
        )]
        rpc_url: String,
    },
    #[clap(about = "Get the transaction's info.", visible_aliases = ["tx", "t"])]
    Transaction {
        tx_hash: H256,
        #[arg(
            default_value = "http://localhost:1729",
            env = "RPC_URL",
            help = "L2 RPC URL"
        )]
        rpc_url: String,
    },
    #[clap(about = "Transfer funds to another wallet.")]
    Transfer {
        #[clap(flatten)]
        args: TransferArgs,
        #[arg(
            default_value = "http://localhost:1729",
            env = "RPC_URL",
            help = "L2 RPC URL"
        )]
        rpc_url: String,
    },
    #[clap(about = "Withdraw funds from the wallet.")]
    Withdraw {
        // TODO: Parse ether instead.
        #[clap(value_parser = parse_u256)]
        amount: U256,
        #[clap(long = "nonce")]
        nonce: Option<u64>,
        #[clap(
            long = "token",
            help = "ERC20 token address",
            long_help = "Specify the token address, the base token is used as default."
        )]
        token_address: Option<Address>,
        #[clap(
            long,
            short = 'c',
            required = false,
            help = "Send the request asynchronously."
        )]
        cast: bool,
        #[clap(
            long,
            short = 's',
            required = false,
            help = "Display only the tx hash."
        )]
        silent: bool,
        #[clap(
            long,
            required = false,
            help = "Display transaction URL in the explorer."
        )]
        explorer_url: bool,
        #[arg(value_parser = parse_private_key, env = "PRIVATE_KEY")]
        private_key: SecretKey,
        #[arg(
            default_value = "http://localhost:1729",
            env = "RPC_URL",
            help = "L2 RPC URL"
        )]
        rpc_url: String,
    },
    #[clap(about = "Get the withdrawal merkle proof of a transaction.")]
    WithdrawalProof {
        l2_withdrawal_tx_hash: H256,
        #[arg(
            default_value = "http://localhost:1729",
            env = "RPC_URL",
            help = "L2 RPC URL"
        )]
        rpc_url: String,
    },
}

impl Command {
    pub async fn run(self) -> eyre::Result<()> {
        match self {
            Command::Deposit {
                amount,
                token_l1,
                token_l2,
                to,
                cast,
                silent,
                explorer_url,
                private_key,
                l1_rpc_url,
                bridge_address,
            } => {
                let eth_client = EthClient::new(&l1_rpc_url)?;
                let to = to.unwrap_or(get_address_from_secret_key(&private_key)?);
                if explorer_url {
                    todo!("Display transaction URL in the explorer")
                }

<<<<<<< HEAD
                let eth_client = EthClient::new(&l1_rpc_url)?;

                let to = to.unwrap_or(get_address_from_secret_key(&private_key)?);

                println!("Depositing {amount} from {to:#x} to bridge");

                // TODO: estimate l1&l2 gas price

                let tx_hash =
                    deposit_through_transfer(amount, to, &private_key, bridge_address, &eth_client)
                        .await?;
=======
                // Deposit through ERC20 token transfer
                let tx_hash = if let Some(token_l1) = token_l1 {
                    let token_l2 = token_l2.expect(
                        "Token address on L2 is required if token address on L1 is specified",
                    );
                    let from = get_address_from_secret_key(&private_key)?;
                    println!(
                        "Depositing {amount} from {from:#x} to L2 token {token_l2:#x} using L1 token {token_l1:#x}"
                    );
                    deposit_erc20(
                        token_l1,
                        token_l2,
                        amount,
                        from,
                        private_key,
                        &eth_client,
                        bridge_address,
                    )
                    .await?
                } else {
                    println!("Depositing {amount} from {to:#x} to bridge");
                    // TODO: estimate l1&l2 gas price
                    deposit_through_contract_call(
                        amount,
                        to,
                        21000 * 10,
                        21000 * 10,
                        &private_key,
                        bridge_address,
                        &eth_client,
                    )
                    .await?
                };
>>>>>>> c35a8bac

                println!("Deposit sent: {tx_hash:#x}");

                if !cast {
                    wait_for_transaction_receipt(tx_hash, &eth_client, 100, silent).await?;
                }
            }
            Command::ClaimWithdraw {
                claimed_amount,
                l2_withdrawal_tx_hash,
                cast,
                silent,
                private_key,
                l1_rpc_url,
                rpc_url,
                bridge_address,
            } => {
                let from = get_address_from_secret_key(&private_key)?;

                let eth_client = EthClient::new(&l1_rpc_url)?;

                let rollup_client = EthClient::new(&rpc_url)?;

                let message_proof = rollup_client
                    .wait_for_message_proof(l2_withdrawal_tx_hash, 100)
                    .await?;

                let withdrawal_proof = message_proof.into_iter().next().ok_or(eyre::eyre!(
                    "No withdrawal proof found for transaction {l2_withdrawal_tx_hash:#x}"
                ))?;

                let tx_hash = claim_withdraw(
                    claimed_amount,
                    from,
                    private_key,
                    &eth_client,
                    &withdrawal_proof,
                    bridge_address,
                )
                .await?;

                println!("Withdrawal claim sent: {tx_hash:#x}");

                if !cast {
                    wait_for_transaction_receipt(tx_hash, &eth_client, 100, silent).await?;
                }
            }
            Command::Withdraw {
                amount,
                nonce,
                token_address,
                cast,
                silent,
                explorer_url,
                private_key,
                rpc_url,
            } => {
                if explorer_url {
                    todo!("Display transaction URL in the explorer")
                }

                if token_address.is_some() {
                    todo!("Handle ERC20 withdrawals")
                }

                let from = get_address_from_secret_key(&private_key)?;

                let client = EthClient::new(&rpc_url)?;

                let tx_hash = withdraw(amount, from, private_key, &client, nonce).await?;

                println!("Withdrawal sent: {tx_hash:#x}");

                if !cast {
                    wait_for_transaction_receipt(tx_hash, &client, 100, silent).await?;
                }
            }
            Command::WithdrawalProof {
                l2_withdrawal_tx_hash,
                rpc_url,
            } => {
                let client = EthClient::new(&rpc_url)?;

                let (_index, path) =
                    get_withdraw_merkle_proof(&client, l2_withdrawal_tx_hash).await?;

                println!("{path:?}");
            }
            Command::BlockNumber { rpc_url } => {
                Box::pin(async { EthCommand::BlockNumber { rpc_url }.run().await }).await?
            }
            Command::Transaction { tx_hash, rpc_url } => {
                Box::pin(async { EthCommand::Transaction { tx_hash, rpc_url }.run().await }).await?
            }
            Command::Receipt { tx_hash, rpc_url } => {
                Box::pin(async { EthCommand::Receipt { tx_hash, rpc_url }.run().await }).await?
            }
            Command::Balance { args, rpc_url } => {
                Box::pin(async {
                    EthCommand::Balance {
                        account: args.account,
                        token_address: args.token_address,
                        eth: args.eth,
                        rpc_url,
                    }
                    .run()
                    .await
                })
                .await?
            }
            Command::Nonce { account, rpc_url } => {
                Box::pin(async { EthCommand::Nonce { account, rpc_url }.run().await }).await?
            }
            Command::Transfer { args, rpc_url } => {
                Box::pin(async { EthCommand::Transfer { args, rpc_url }.run().await }).await?
            }
            Command::Send { args, rpc_url } => {
                Box::pin(async { EthCommand::Send { args, rpc_url }.run().await }).await?
            }
            Command::Call { args, rpc_url } => {
                Box::pin(async { EthCommand::Call { args, rpc_url }.run().await }).await?;
            }
            Command::Deploy { args, rpc_url } => {
                Box::pin(async { EthCommand::Deploy { args, rpc_url }.run().await }).await?
            }
            Command::ChainId { hex, rpc_url } => {
                Box::pin(async { EthCommand::ChainId { hex, rpc_url }.run().await }).await?
            }
        };
        Ok(())
    }
}<|MERGE_RESOLUTION|>--- conflicted
+++ resolved
@@ -8,11 +8,7 @@
 use rex_sdk::{
     client::{EthClient, eth::get_address_from_secret_key},
     l2::{
-<<<<<<< HEAD
-        deposit::deposit_through_transfer,
-=======
-        deposit::{deposit_erc20, deposit_through_contract_call},
->>>>>>> c35a8bac
+        deposit::{deposit_erc20, deposit_through_transfer},
         withdraw::{claim_withdraw, get_withdraw_merkle_proof, withdraw},
     },
     wait_for_transaction_receipt,
@@ -279,19 +275,6 @@
                     todo!("Display transaction URL in the explorer")
                 }
 
-<<<<<<< HEAD
-                let eth_client = EthClient::new(&l1_rpc_url)?;
-
-                let to = to.unwrap_or(get_address_from_secret_key(&private_key)?);
-
-                println!("Depositing {amount} from {to:#x} to bridge");
-
-                // TODO: estimate l1&l2 gas price
-
-                let tx_hash =
-                    deposit_through_transfer(amount, to, &private_key, bridge_address, &eth_client)
-                        .await?;
-=======
                 // Deposit through ERC20 token transfer
                 let tx_hash = if let Some(token_l1) = token_l1 {
                     let token_l2 = token_l2.expect(
@@ -314,18 +297,10 @@
                 } else {
                     println!("Depositing {amount} from {to:#x} to bridge");
                     // TODO: estimate l1&l2 gas price
-                    deposit_through_contract_call(
-                        amount,
-                        to,
-                        21000 * 10,
-                        21000 * 10,
-                        &private_key,
-                        bridge_address,
-                        &eth_client,
-                    )
-                    .await?
+                    deposit_through_transfer(amount, to, &private_key, bridge_address, &eth_client)
+                        .await?
                 };
->>>>>>> c35a8bac
+
 
                 println!("Deposit sent: {tx_hash:#x}");
 
