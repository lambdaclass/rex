--- conflicted
+++ resolved
@@ -271,34 +271,21 @@
             } => {
                 let eth_client = EthClient::new(&l1_rpc_url)?;
                 let to = to.unwrap_or(get_address_from_secret_key(&private_key)?);
-<<<<<<< HEAD
-
-=======
->>>>>>> c35a8bac
                 if explorer_url {
                     todo!("Display transaction URL in the explorer")
                 }
 
                 // Deposit through ERC20 token transfer
-<<<<<<< HEAD
-                let tx_hash = if let Some(token_address) = token_l1 {
-=======
                 let tx_hash = if let Some(token_l1) = token_l1 {
->>>>>>> c35a8bac
                     let token_l2 = token_l2.expect(
                         "Token address on L2 is required if token address on L1 is specified",
                     );
                     let from = get_address_from_secret_key(&private_key)?;
-<<<<<<< HEAD
-                    deposit_erc20(
-                        token_address,
-=======
                     println!(
                         "Depositing {amount} from {from:#x} to L2 token {token_l2:#x} using L1 token {token_l1:#x}"
                     );
                     deposit_erc20(
                         token_l1,
->>>>>>> c35a8bac
                         token_l2,
                         amount,
                         from,
