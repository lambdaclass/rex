--- conflicted
+++ resolved
@@ -271,17 +271,11 @@
             } => {
                 let eth_client = EthClient::new(&l1_rpc_url)?;
                 let to = to.unwrap_or(get_address_from_secret_key(&private_key)?);
-<<<<<<< HEAD
-
-=======
-                println!("Depositing {amount} from {to:#x} to bridge");
->>>>>>> f61a397e
                 if explorer_url {
                     todo!("Display transaction URL in the explorer")
                 }
 
                 // Deposit through ERC20 token transfer
-<<<<<<< HEAD
                 let tx_hash = if let Some(token_l1) = token_l1 {
                     let token_l2 = token_l2.expect(
                         "Token address on L2 is required if token address on L1 is specified",
@@ -293,13 +287,6 @@
                     deposit_erc20(
                         token_l1,
                         token_l2,
-=======
-                let tx_hash = if let Some(token_address) = token_address {
-                    let from = get_address_from_secret_key(&private_key)?;
-                    deposit_erc20(
-                        token_address,
-                        Address::random(),
->>>>>>> f61a397e
                         amount,
                         from,
                         private_key,
@@ -308,10 +295,7 @@
                     )
                     .await?
                 } else {
-<<<<<<< HEAD
                     println!("Depositing {amount} from {to:#x} to bridge");
-=======
->>>>>>> f61a397e
                     // TODO: estimate l1&l2 gas price
                     deposit_through_contract_call(
                         amount,
