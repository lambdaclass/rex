use crate::{
    calldata::{Value, encode_calldata},
    client::{
        EthClient, EthClientError, Overrides,
        eth::{L1MessageProof, get_address_from_secret_key},
    },
    l2::{
        constants::{
            CLAIM_WITHDRAWAL_ERC20_SIGNATURE, COMMON_BRIDGE_L2_ADDRESS, L2_WITHDRAW_SIGNATURE,
            L2_WITHDRAW_SIGNATURE_ERC20,
        },
        merkle_tree::merkle_proof,
    },
};
use ethrex_common::{
    Address, Bytes, H256, U256,
    types::{Transaction, TxKind},
};
use ethrex_rpc::types::block::BlockBodyWrapper;
use itertools::Itertools;
use secp256k1::SecretKey;

pub async fn withdraw(
    amount: U256,
    from: Address,
    from_pk: SecretKey,
    proposer_client: &EthClient,
    nonce: Option<u64>,
) -> Result<H256, EthClientError> {
    let withdraw_transaction = proposer_client
        .build_eip1559_transaction(
            COMMON_BRIDGE_L2_ADDRESS,
            from,
            Bytes::from(
                encode_calldata(L2_WITHDRAW_SIGNATURE, &[Value::Address(from)])
                    .expect("Failed to encode calldata"),
            ),
            Overrides {
                value: Some(amount),
                nonce,
                ..Default::default()
            },
        )
        .await?;

    proposer_client
        .send_eip1559_transaction(&withdraw_transaction, &from_pk)
        .await
}

pub async fn withdraw_erc20(
    amount: U256,
    from: Address,
    from_pk: SecretKey,
    token_l1: Address,
    token_l2: Address,
    l2_client: &EthClient,
) -> Result<H256, EthClientError> {
    let data = [
        Value::Address(token_l1),
        Value::Address(token_l2),
        Value::Address(from),
        Value::Uint(amount),
    ];
    let withdraw_data = encode_calldata(L2_WITHDRAW_SIGNATURE_ERC20, &data)
        .expect("Failed to encode calldata for withdraw ERC20");
    let withdraw_transaction = l2_client
        .build_eip1559_transaction(
            COMMON_BRIDGE_L2_ADDRESS,
            from,
            Bytes::from(withdraw_data),
            Default::default(),
        )
        .await?;

    l2_client
        .send_eip1559_transaction(&withdraw_transaction, &from_pk)
        .await
}

pub async fn claim_withdraw(
    amount: U256,
    from: Address,
    from_pk: SecretKey,
    eth_client: &EthClient,
    message_proof: &L1MessageProof,
    bridge_address: Address,
) -> Result<H256, EthClientError> {
    println!("Claiming {amount} from bridge to {from:#x}");

    const CLAIM_WITHDRAWAL_SIGNATURE: &str = "claimWithdrawal(uint256,uint256,uint256,bytes32[])";

    let calldata_values = vec![
        Value::Uint(amount),
        Value::Uint(message_proof.batch_number.into()),
        Value::Uint(message_proof.message_id),
        Value::Array(
            message_proof
                .merkle_proof
                .iter()
                .map(|hash| Value::FixedBytes(hash.as_fixed_bytes().to_vec().into()))
                .collect(),
        ),
    ];

    let claim_withdrawal_data = encode_calldata(CLAIM_WITHDRAWAL_SIGNATURE, &calldata_values)
        .expect("Failed to encode calldata for claim withdrawal");

    println!(
        "Claiming withdrawal with calldata: {}",
        hex::encode(&claim_withdrawal_data)
    );

    let claim_tx = eth_client
        .build_eip1559_transaction(
            bridge_address,
            from,
            claim_withdrawal_data.into(),
            Overrides {
                from: Some(from),
                ..Default::default()
            },
        )
        .await?;

    eth_client
        .send_eip1559_transaction(&claim_tx, &from_pk)
        .await
}

pub async fn claim_erc20withdraw(
    token_l1: Address,
    token_l2: Address,
    amount: U256,
    from_pk: SecretKey,
    eth_client: &EthClient,
    message_proof: &L1MessageProof,
    bridge_address: Address,
) -> Result<H256, EthClientError> {
    let from = get_address_from_secret_key(&from_pk)?;
    let calldata_values = vec![
        Value::Address(token_l1),
        Value::Address(token_l2),
        Value::Uint(amount),
        Value::Uint(U256::from(message_proof.batch_number)),
        Value::Uint(message_proof.message_id),
        Value::Array(
            message_proof
                .merkle_proof
<<<<<<< HEAD
                .iter()
                .map(|v| Value::Uint(U256::from_big_endian(v.as_bytes())))
=======
                .clone()
                .into_iter()
                .map(|v| Value::FixedBytes(Bytes::copy_from_slice(v.as_bytes())))
>>>>>>> ad723e5a
                .collect(),
        ),
    ];

    let claim_withdrawal_data =
        encode_calldata(CLAIM_WITHDRAWAL_ERC20_SIGNATURE, &calldata_values)?;

    println!(
        "Claiming withdrawal with calldata: {}",
        hex::encode(&claim_withdrawal_data)
    );

    let claim_tx = eth_client
        .build_eip1559_transaction(
            bridge_address,
            from,
            claim_withdrawal_data.into(),
            Overrides {
                from: Some(from),
                ..Default::default()
            },
        )
        .await?;

    eth_client
        .send_eip1559_transaction(&claim_tx, &from_pk)
        .await
}

/// Returns the formatted hash of the withdrawal transaction,
/// or None if the transaction is not a withdrawal.
/// The hash is computed as keccak256(to || value || tx_hash)
pub fn get_withdrawal_hash(tx: &Transaction) -> Option<H256> {
    let to_bytes: [u8; 20] = match tx.data().get(16..36)?.try_into() {
        Ok(value) => value,
        Err(_) => return None,
    };
    let to = Address::from(to_bytes);

    let value = tx.value().to_big_endian();

    Some(keccak_hash::keccak(
        [to.as_bytes(), &value, tx.compute_hash().as_bytes()].concat(),
    ))
}

pub async fn get_withdraw_merkle_proof(
    client: &EthClient,
    tx_hash: H256,
) -> Result<(u64, Vec<H256>), EthClientError> {
    let tx_receipt =
        client
            .get_transaction_receipt(tx_hash)
            .await?
            .ok_or(EthClientError::Custom(
                "Failed to get transaction receipt".to_string(),
            ))?;

    let block = client
        .get_block_by_hash(tx_receipt.block_info.block_hash)
        .await?;

    let transactions = match block.body {
        BlockBodyWrapper::Full(body) => body.transactions,
        BlockBodyWrapper::OnlyHashes(_) => unreachable!(),
    };
    let Some(Some((index, tx_withdrawal_hash))) = transactions
        .iter()
        .filter(|tx| match &tx.tx.to() {
            ethrex_common::types::TxKind::Call(to) => *to == COMMON_BRIDGE_L2_ADDRESS,
            ethrex_common::types::TxKind::Create => false,
        })
        .find_position(|tx| tx.hash == tx_hash)
        .map(|(i, tx)| get_withdrawal_hash(&tx.tx).map(|withdrawal_hash| (i, (withdrawal_hash))))
    else {
        return Err(EthClientError::Custom(
            "Failed to get widthdrawal hash, transaction is not a withdrawal".to_string(),
        ));
    };

    let path = merkle_proof(
        transactions
            .iter()
            .filter_map(|tx| match tx.tx.to() {
                TxKind::Call(to) if to == COMMON_BRIDGE_L2_ADDRESS => get_withdrawal_hash(&tx.tx),
                _ => None,
            })
            .collect(),
        tx_withdrawal_hash,
    )
    .map_err(|err| EthClientError::Custom(format!("Failed to generate merkle proof: {err}")))?
    .ok_or(EthClientError::Custom(
        "Failed to generate merkle proof, element is not on the tree".to_string(),
    ))?;

    Ok((
        index
            .try_into()
            .map_err(|err| EthClientError::Custom(format!("index does not fit in u64: {err}")))?,
        path,
    ))
}<|MERGE_RESOLUTION|>--- conflicted
+++ resolved
@@ -147,14 +147,9 @@
         Value::Array(
             message_proof
                 .merkle_proof
-<<<<<<< HEAD
-                .iter()
-                .map(|v| Value::Uint(U256::from_big_endian(v.as_bytes())))
-=======
                 .clone()
                 .into_iter()
                 .map(|v| Value::FixedBytes(Bytes::copy_from_slice(v.as_bytes())))
->>>>>>> ad723e5a
                 .collect(),
         ),
     ];
