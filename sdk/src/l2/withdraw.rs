use crate::bridge_address;
use crate::{
    calldata::{Value, encode_calldata},
<<<<<<< HEAD
    client::{EthClient, EthClientError, Overrides, eth::WithdrawalProof},
=======
    client::{EthClient, EthClientError, Overrides, eth::L1MessageProof},
>>>>>>> 296de0fe
    l2::{
        constants::{COMMON_BRIDGE_L2_ADDRESS, L2_WITHDRAW_SIGNATURE},
        merkle_tree::merkle_proof,
    },
};
use ethrex_common::{
    Address, Bytes, H256, U256,
    types::{Transaction, TxKind},
};
use ethrex_rpc::types::block::BlockBodyWrapper;
use itertools::Itertools;
use secp256k1::SecretKey;

pub async fn withdraw(
    amount: U256,
    from: Address,
    from_pk: SecretKey,
    proposer_client: &EthClient,
) -> Result<H256, EthClientError> {
    let withdraw_transaction = proposer_client
        .build_eip1559_transaction(
            COMMON_BRIDGE_L2_ADDRESS,
            from,
<<<<<<< HEAD
            Bytes::from(encode_calldata(
                L2_WITHDRAW_SIGNATURE,
                &[Value::Address(from)],
            )?),
            Overrides {
                value: Some(amount),
=======
            Bytes::from(
                encode_calldata(L2_WITHDRAW_SIGNATURE, &[Value::Address(from)])
                    .expect("Failed to encode calldata"),
            ),
            Overrides {
                value: Some(amount),
                nonce,
>>>>>>> 296de0fe
                ..Default::default()
            },
        )
        .await?;

    proposer_client
        .send_eip1559_transaction(&withdraw_transaction, &from_pk)
        .await
}

pub async fn claim_withdraw(
    amount: U256,
    l2_withdrawal_tx_hash: H256,
    from: Address,
    from_pk: SecretKey,
    eth_client: &EthClient,
<<<<<<< HEAD
    withdrawal_proof: &WithdrawalProof,
=======
    withdrawal_proof: &L1MessageProof,
    bridge_address: Address,
>>>>>>> 296de0fe
) -> Result<H256, EthClientError> {
    println!("Claiming {amount} from bridge to {from:#x}");

    const CLAIM_WITHDRAWAL_SIGNATURE: &str =
        "claimWithdrawal(bytes32,uint256,uint256,uint256,bytes32[])";

    let calldata_values = vec![
        Value::Uint(U256::from_big_endian(
            l2_withdrawal_tx_hash.as_fixed_bytes(),
        )),
        Value::Uint(amount),
        Value::Uint(withdrawal_proof.batch_number.into()),
        Value::Uint(U256::from(withdrawal_proof.index)),
        Value::Array(
            withdrawal_proof
                .merkle_proof
                .iter()
                .map(|hash| Value::FixedBytes(hash.as_fixed_bytes().to_vec().into()))
                .collect(),
        ),
    ];

<<<<<<< HEAD
    let claim_withdrawal_data = encode_calldata(CLAIM_WITHDRAWAL_SIGNATURE, &calldata_values)?;
=======
    let claim_withdrawal_data = encode_calldata(CLAIM_WITHDRAWAL_SIGNATURE, &calldata_values)
        .expect("Failed to encode calldata for claim withdrawal");
>>>>>>> 296de0fe

    println!(
        "Claiming withdrawal with calldata: {}",
        hex::encode(&claim_withdrawal_data)
    );

    let claim_tx = eth_client
        .build_eip1559_transaction(
            bridge_address().map_err(|err| EthClientError::Custom(err.to_string()))?,
            from,
            claim_withdrawal_data.into(),
            Overrides {
                from: Some(from),
                ..Default::default()
            },
        )
        .await?;

    eth_client
        .send_eip1559_transaction(&claim_tx, &from_pk)
        .await
}

/// Returns the formated hash of the withdrawal transaction,
/// or None if the transaction is not a withdrawal.
/// The hash is computed as keccak256(to || value || tx_hash)
pub fn get_withdrawal_hash(tx: &Transaction) -> Option<H256> {
    let to_bytes: [u8; 20] = match tx.data().get(16..36)?.try_into() {
        Ok(value) => value,
        Err(_) => return None,
    };
    let to = Address::from(to_bytes);

    let value = tx.value().to_big_endian();

    Some(keccak_hash::keccak(
        [to.as_bytes(), &value, tx.compute_hash().as_bytes()].concat(),
    ))
}

pub async fn get_withdraw_merkle_proof(
    client: &EthClient,
    tx_hash: H256,
) -> Result<(u64, Vec<H256>), EthClientError> {
    let tx_receipt =
        client
            .get_transaction_receipt(tx_hash)
            .await?
            .ok_or(EthClientError::Custom(
                "Failed to get transaction receipt".to_string(),
            ))?;

    let block = client
        .get_block_by_hash(tx_receipt.block_info.block_hash)
        .await?;

    let transactions = match block.body {
        BlockBodyWrapper::Full(body) => body.transactions,
        BlockBodyWrapper::OnlyHashes(_) => unreachable!(),
    };
    let Some(Some((index, tx_withdrawal_hash))) = transactions
        .iter()
        .filter(|tx| match &tx.tx.to() {
            ethrex_common::types::TxKind::Call(to) => *to == COMMON_BRIDGE_L2_ADDRESS,
            ethrex_common::types::TxKind::Create => false,
        })
        .find_position(|tx| tx.hash == tx_hash)
        .map(|(i, tx)| get_withdrawal_hash(&tx.tx).map(|withdrawal_hash| (i, (withdrawal_hash))))
    else {
        return Err(EthClientError::Custom(
            "Failed to get widthdrawal hash, transaction is not a withdrawal".to_string(),
        ));
    };

    let path = merkle_proof(
        transactions
            .iter()
            .filter_map(|tx| match tx.tx.to() {
                TxKind::Call(to) if to == COMMON_BRIDGE_L2_ADDRESS => get_withdrawal_hash(&tx.tx),
                _ => None,
            })
            .collect(),
        tx_withdrawal_hash,
    )
    .map_err(|err| EthClientError::Custom(format!("Failed to generate merkle proof: {err}")))?
    .ok_or(EthClientError::Custom(
        "Failed to generate merkle proof, element is not on the tree".to_string(),
    ))?;

    Ok((
        index
            .try_into()
            .map_err(|err| EthClientError::Custom(format!("index does not fit in u64: {}", err)))?,
        path,
    ))
}<|MERGE_RESOLUTION|>--- conflicted
+++ resolved
@@ -1,11 +1,7 @@
 use crate::bridge_address;
 use crate::{
     calldata::{Value, encode_calldata},
-<<<<<<< HEAD
-    client::{EthClient, EthClientError, Overrides, eth::WithdrawalProof},
-=======
     client::{EthClient, EthClientError, Overrides, eth::L1MessageProof},
->>>>>>> 296de0fe
     l2::{
         constants::{COMMON_BRIDGE_L2_ADDRESS, L2_WITHDRAW_SIGNATURE},
         merkle_tree::merkle_proof,
@@ -29,14 +25,6 @@
         .build_eip1559_transaction(
             COMMON_BRIDGE_L2_ADDRESS,
             from,
-<<<<<<< HEAD
-            Bytes::from(encode_calldata(
-                L2_WITHDRAW_SIGNATURE,
-                &[Value::Address(from)],
-            )?),
-            Overrides {
-                value: Some(amount),
-=======
             Bytes::from(
                 encode_calldata(L2_WITHDRAW_SIGNATURE, &[Value::Address(from)])
                     .expect("Failed to encode calldata"),
@@ -44,7 +32,6 @@
             Overrides {
                 value: Some(amount),
                 nonce,
->>>>>>> 296de0fe
                 ..Default::default()
             },
         )
@@ -61,12 +48,8 @@
     from: Address,
     from_pk: SecretKey,
     eth_client: &EthClient,
-<<<<<<< HEAD
-    withdrawal_proof: &WithdrawalProof,
-=======
     withdrawal_proof: &L1MessageProof,
     bridge_address: Address,
->>>>>>> 296de0fe
 ) -> Result<H256, EthClientError> {
     println!("Claiming {amount} from bridge to {from:#x}");
 
@@ -89,12 +72,8 @@
         ),
     ];
 
-<<<<<<< HEAD
-    let claim_withdrawal_data = encode_calldata(CLAIM_WITHDRAWAL_SIGNATURE, &calldata_values)?;
-=======
     let claim_withdrawal_data = encode_calldata(CLAIM_WITHDRAWAL_SIGNATURE, &calldata_values)
         .expect("Failed to encode calldata for claim withdrawal");
->>>>>>> 296de0fe
 
     println!(
         "Claiming withdrawal with calldata: {}",
