--- conflicted
+++ resolved
@@ -29,18 +29,7 @@
     eth_client: &EthClient,
 ) -> Result<H256, EthClientError> {
     let l1_from = get_address_from_secret_key(depositor_private_key)?;
-<<<<<<< HEAD
-    send_l1_to_l2_tx(
-        l1_from,
-        Some(amount),
-        Some(l1_gas_limit),
-        L1ToL2TransactionData::new(to, l2_gas_limit, U256::zero(), Bytes::new()),
-        depositor_private_key,
-        bridge_address,
-        eth_client,
-    )
-    .await
-=======
+
     let calldata = encode_calldata("deposit(address)", &[Value::Address(to)])?;
 
     let deposit_tx = eth_client
@@ -60,7 +49,6 @@
     eth_client
         .send_eip1559_transaction(&deposit_tx, depositor_private_key)
         .await
->>>>>>> 5044430f
 }
 
 pub async fn deposit_erc20(
