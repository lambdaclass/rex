use std::fmt::{self, Display};

use errors::{
    EstimateGasError, EthClientError, GetBalanceError, GetBlockByHashError, GetBlockByNumberError,
    GetBlockNumberError, GetCodeError, GetGasPriceError, GetLogsError, GetMaxPriorityFeeError,
    GetNonceError, GetTransactionByHashError, GetTransactionReceiptError, SendRawTransactionError,
};
use eth_sender::Overrides;
use ethrex_common::{
    Address, Bytes, H160, H256, U256,
    types::{
        BlobsBundle, EIP1559Transaction, EIP4844Transaction, GenericTransaction,
        PrivilegedL2Transaction, Signable, TxKind, TxType, WrappedEIP4844Transaction,
    },
};
use ethrex_rlp::encode::RLPEncode;
use ethrex_rpc::{
    types::{
        block::RpcBlock,
        receipt::{RpcLog, RpcReceipt},
    },
    utils::{RpcErrorResponse, RpcRequest, RpcRequestId, RpcSuccessResponse},
};
use keccak_hash::keccak;
use reqwest::{Client, Url};
use secp256k1::SecretKey;
use serde::{Deserialize, Serialize};
use serde_json::{Value, json};
<<<<<<< HEAD

=======
>>>>>>> 7475f826
use std::{ops::Div, str::FromStr};
use tracing::warn;

pub mod errors;
pub mod eth_sender;

#[derive(Deserialize, Debug)]
#[serde(untagged)]
pub enum RpcResponse {
    Success(RpcSuccessResponse),
    Error(RpcErrorResponse),
}

#[derive(Debug, Clone)]
pub struct EthClient {
    client: Client,
    pub urls: Vec<Url>,
    pub max_number_of_retries: u64,
    pub backoff_factor: u64,
    pub min_retry_delay: u64,
    pub max_retry_delay: u64,
    pub maximum_allowed_max_fee_per_gas: Option<u64>,
    pub maximum_allowed_max_fee_per_blob_gas: Option<u64>,
}

#[derive(Debug, Clone)]
pub enum WrappedTransaction {
    EIP4844(WrappedEIP4844Transaction),
    EIP1559(EIP1559Transaction),
    L2(PrivilegedL2Transaction),
}

#[derive(Debug, Clone)]
pub enum BlockByNumber {
    Number(u64),
    Latest,
    Earliest,
    Pending,
}

impl From<BlockByNumber> for Value {
    fn from(value: BlockByNumber) -> Self {
        match value {
            BlockByNumber::Number(n) => json!(format!("{n:#x}")),
            BlockByNumber::Latest => json!("latest"),
            BlockByNumber::Earliest => json!("earliest"),
            BlockByNumber::Pending => json!("pending"),
        }
    }
}

impl From<u64> for BlockByNumber {
    fn from(value: u64) -> Self {
        BlockByNumber::Number(value)
    }
}

impl Display for BlockByNumber {
    fn fmt(&self, f: &mut fmt::Formatter<'_>) -> fmt::Result {
        match self {
            BlockByNumber::Number(n) => write!(f, "{:#x}", n),
            BlockByNumber::Latest => write!(f, "latest"),
            BlockByNumber::Earliest => write!(f, "earliest"),
            BlockByNumber::Pending => write!(f, "pending"),
        }
    }
}

impl TryFrom<&str> for BlockByNumber {
    type Error = EthClientError;

    fn try_from(value: &str) -> Result<Self, Self::Error> {
        match value {
            "latest" => Ok(BlockByNumber::Latest),
            "earliest" => Ok(BlockByNumber::Earliest),
            "pending" => Ok(BlockByNumber::Pending),
            _ => value
                .parse::<u64>()
                .map(BlockByNumber::from)
                .map_err(|_| EthClientError::Custom("Invalid block number".to_string())),
        }
    }
}

pub const MAX_NUMBER_OF_RETRIES: u64 = 10;
pub const BACKOFF_FACTOR: u64 = 2;
// Give at least 8 blocks before trying to bump gas.
pub const MIN_RETRY_DELAY: u64 = 96;
pub const MAX_RETRY_DELAY: u64 = 1800;

const WAIT_TIME_FOR_RECEIPT_SECONDS: u64 = 2;

// 0x08c379a0 == Error(String)
pub const ERROR_FUNCTION_SELECTOR: [u8; 4] = [0x08, 0xc3, 0x79, 0xa0];
// 0x70a08231 == balanceOf(address)
pub const BALANCE_OF_SELECTOR: [u8; 4] = [0x70, 0xa0, 0x82, 0x31];

#[derive(Serialize, Deserialize, Debug, Clone)]
pub struct L1MessageProof {
    pub batch_number: u64,
    pub index: usize,
    pub message_hash: H256,
    pub merkle_proof: Vec<H256>,
}

impl EthClient {
    pub fn new(url: &str) -> Result<EthClient, EthClientError> {
        Self::new_with_config(
            vec![url],
            MAX_NUMBER_OF_RETRIES,
            BACKOFF_FACTOR,
            MIN_RETRY_DELAY,
            MAX_RETRY_DELAY,
            None,
            None,
        )
    }

    pub fn new_with_config(
        urls: Vec<&str>,
        max_number_of_retries: u64,
        backoff_factor: u64,
        min_retry_delay: u64,
        max_retry_delay: u64,
        maximum_allowed_max_fee_per_gas: Option<u64>,
        maximum_allowed_max_fee_per_blob_gas: Option<u64>,
    ) -> Result<Self, EthClientError> {
        let urls = urls
            .iter()
            .map(|url| {
                Url::parse(url)
                    .map_err(|_| EthClientError::ParseUrlError("Failed to parse urls".to_string()))
            })
            .collect::<Result<Vec<_>, _>>()?;

        Ok(Self {
            client: Client::new(),
            urls,
            max_number_of_retries,
            backoff_factor,
            min_retry_delay,
            max_retry_delay,
            maximum_allowed_max_fee_per_gas,
            maximum_allowed_max_fee_per_blob_gas,
        })
    }

    pub fn new_with_multiple_urls(urls: Vec<String>) -> Result<EthClient, EthClientError> {
        Self::new_with_config(
            urls.iter().map(AsRef::as_ref).collect(),
            MAX_NUMBER_OF_RETRIES,
            BACKOFF_FACTOR,
            MIN_RETRY_DELAY,
            MAX_RETRY_DELAY,
            None,
            None,
        )
    }

    async fn send_request(&self, request: RpcRequest) -> Result<RpcResponse, EthClientError> {
        let mut response = Err(EthClientError::Custom("All rpc calls failed".to_string()));

        for url in self.urls.iter() {
            response = self.send_request_to_url(url, &request).await;
            if response.is_ok() {
                return response;
            }
        }
        response
    }

    async fn send_request_to_all(
        &self,
        request: RpcRequest,
    ) -> Result<RpcResponse, EthClientError> {
        let mut response = Err(EthClientError::Custom("All rpc calls failed".to_string()));

        for url in self.urls.iter() {
            let maybe_response = self.send_request_to_url(url, &request).await;
            if maybe_response.is_ok() {
                response = maybe_response;
            }
        }
        response
    }

    async fn send_request_to_url(
        &self,
        rpc_url: &Url,
        request: &RpcRequest,
    ) -> Result<RpcResponse, EthClientError> {
        self.client
            .post(rpc_url.as_str())
            .header("content-type", "application/json")
            .body(serde_json::ser::to_string(&request).map_err(|error| {
                EthClientError::FailedToSerializeRequestBody(format!("{error}: {request:?}"))
            })?)
            .send()
            .await?
            .json::<RpcResponse>()
            .await
            .map_err(EthClientError::from)
    }

    pub async fn send_raw_transaction(&self, data: &[u8]) -> Result<H256, EthClientError> {
        let request = RpcRequest {
            id: RpcRequestId::Number(1),
            jsonrpc: "2.0".to_string(),
            method: "eth_sendRawTransaction".to_string(),
            params: Some(vec![json!("0x".to_string() + &hex::encode(data))]),
        };

        match self.send_request_to_all(request).await {
            Ok(RpcResponse::Success(result)) => serde_json::from_value(result.result)
                .map_err(SendRawTransactionError::SerdeJSONError)
                .map_err(EthClientError::from),
            Ok(RpcResponse::Error(error_response)) => {
                Err(SendRawTransactionError::RPCError(error_response.error.message).into())
            }
            Err(error) => Err(error),
        }
    }

    pub async fn send_eip1559_transaction(
        &self,
        tx: &EIP1559Transaction,
        private_key: &SecretKey,
    ) -> Result<H256, EthClientError> {
        let signed_tx = tx
            .sign(private_key)
            .map_err(|error| EthClientError::FailedToSignPayload(error.to_string()))?;

        let mut encoded_tx = signed_tx.encode_to_vec();
        encoded_tx.insert(0, TxType::EIP1559.into());

        self.send_raw_transaction(encoded_tx.as_slice()).await
    }

    pub async fn send_eip4844_transaction(
        &self,
        wrapped_tx: &WrappedEIP4844Transaction,
        private_key: &SecretKey,
    ) -> Result<H256, EthClientError> {
        let mut wrapped_tx = wrapped_tx.clone();
        wrapped_tx
            .tx
            .sign_inplace(private_key)
            .map_err(|error| EthClientError::FailedToSignPayload(error.to_string()))?;

        let mut encoded_tx = wrapped_tx.encode_to_vec();
        encoded_tx.insert(0, TxType::EIP4844.into());

        self.send_raw_transaction(encoded_tx.as_slice()).await
    }

    pub async fn send_wrapped_transaction(
        &self,
        wrapped_tx: &WrappedTransaction,
        private_key: &SecretKey,
    ) -> Result<H256, EthClientError> {
        match wrapped_tx {
            WrappedTransaction::EIP4844(wrapped_eip4844_transaction) => {
                self.send_eip4844_transaction(wrapped_eip4844_transaction, private_key)
                    .await
            }
            WrappedTransaction::EIP1559(eip1559_transaction) => {
                self.send_eip1559_transaction(eip1559_transaction, private_key)
                    .await
            }
            WrappedTransaction::L2(privileged_l2_transaction) => {
                self.send_privileged_l2_transaction(privileged_l2_transaction)
                    .await
            }
        }
    }

    /// Increase max fee per gas by percentage% (set it to (100+percentage)% of the original)
    pub fn bump_eip1559(&self, tx: &mut EIP1559Transaction, percentage: u64) {
        tx.max_fee_per_gas = (tx.max_fee_per_gas * (100 + percentage)) / 100;
        tx.max_priority_fee_per_gas += (tx.max_priority_fee_per_gas * (100 + percentage)) / 100;
    }

    pub async fn send_tx_bump_gas_exponential_backoff(
        &self,
        wrapped_tx: &mut WrappedTransaction,
        private_key: &SecretKey,
    ) -> Result<H256, EthClientError> {
        let mut number_of_retries = 0;

        'outer: while number_of_retries < self.max_number_of_retries {
            if let Some(max_fee_per_gas) = self.maximum_allowed_max_fee_per_gas {
                let (tx_max_fee, tx_max_priority_fee) = match wrapped_tx {
                    WrappedTransaction::EIP4844(tx) => (
                        &mut tx.tx.max_fee_per_gas,
                        &mut tx.tx.max_priority_fee_per_gas,
                    ),
                    WrappedTransaction::EIP1559(tx) => {
                        (&mut tx.max_fee_per_gas, &mut tx.max_priority_fee_per_gas)
                    }
                    WrappedTransaction::L2(tx) => {
                        (&mut tx.max_fee_per_gas, &mut tx.max_priority_fee_per_gas)
                    }
                };

                if *tx_max_fee > max_fee_per_gas {
                    *tx_max_fee = max_fee_per_gas;

                    // Ensure that max_priority_fee_per_gas does not exceed max_fee_per_gas
                    if *tx_max_priority_fee > *tx_max_fee {
                        *tx_max_priority_fee = *tx_max_fee;
                    }

                    warn!(
                        "max_fee_per_gas exceeds the allowed limit, adjusting it to {max_fee_per_gas}"
                    );
                }
            }

            // Check blob gas fees only for EIP4844 transactions
            if let WrappedTransaction::EIP4844(tx) = wrapped_tx {
                if let Some(max_fee_per_blob_gas) = self.maximum_allowed_max_fee_per_blob_gas {
                    if tx.tx.max_fee_per_blob_gas > U256::from(max_fee_per_blob_gas) {
                        tx.tx.max_fee_per_blob_gas = U256::from(max_fee_per_blob_gas);
                        warn!(
                            "max_fee_per_blob_gas exceeds the allowed limit, adjusting it to {max_fee_per_blob_gas}"
                        );
                    }
                }
            }
            let tx_hash = self
                .send_wrapped_transaction(wrapped_tx, private_key)
                .await?;

            if number_of_retries > 0 {
                warn!(
                    "Resending Transaction after bumping gas, attempts [{number_of_retries}/{}]\nTxHash: {tx_hash:#x}",
                    self.max_number_of_retries
                );
            }

            let mut receipt = self.get_transaction_receipt(tx_hash).await?;

            let mut attempt = 1;
            let attempts_to_wait_in_seconds = self
                .backoff_factor
                .pow(number_of_retries as u32)
                .clamp(self.min_retry_delay, self.max_retry_delay);
            while receipt.is_none() {
                if attempt >= (attempts_to_wait_in_seconds / WAIT_TIME_FOR_RECEIPT_SECONDS) {
                    // We waited long enough for the receipt but did not find it, bump gas
                    // and go to the next one.
                    match wrapped_tx {
                        WrappedTransaction::EIP4844(wrapped_eip4844_transaction) => {
                            self.bump_eip4844(wrapped_eip4844_transaction, 30);
                        }
                        WrappedTransaction::EIP1559(eip1559_transaction) => {
                            self.bump_eip1559(eip1559_transaction, 30);
                        }
                        WrappedTransaction::L2(privileged_l2_transaction) => {
                            self.bump_privileged_l2(privileged_l2_transaction, 30);
                        }
                    }

                    number_of_retries += 1;
                    continue 'outer;
                }

                attempt += 1;

                tokio::time::sleep(std::time::Duration::from_secs(
                    WAIT_TIME_FOR_RECEIPT_SECONDS,
                ))
                .await;
<<<<<<< HEAD

                receipt = self.get_transaction_receipt(tx_hash).await?;
            }

=======

                receipt = self.get_transaction_receipt(tx_hash).await?;
            }

>>>>>>> 7475f826
            return Ok(tx_hash);
        }

        Err(EthClientError::TimeoutError)
    }

    /// Increase max fee per gas by percentage% (set it to (100+percentage)% of the original)
    pub fn bump_eip4844(&self, wrapped_tx: &mut WrappedEIP4844Transaction, percentage: u64) {
        wrapped_tx.tx.max_fee_per_gas = (wrapped_tx.tx.max_fee_per_gas * (100 + percentage)) / 100;
        wrapped_tx.tx.max_priority_fee_per_gas +=
            (wrapped_tx.tx.max_priority_fee_per_gas * (100 + percentage)) / 100;
        let factor = 1 + (percentage / 100) * 10;
        wrapped_tx.tx.max_fee_per_blob_gas = wrapped_tx
            .tx
            .max_fee_per_blob_gas
            .saturating_mul(U256::from(factor))
            .div(10);
    }

    /// Increase max fee per gas by percentage% (set it to (100+percentage)% of the original)
    pub fn bump_privileged_l2(&self, tx: &mut PrivilegedL2Transaction, percentage: u64) {
        tx.max_fee_per_gas = (tx.max_fee_per_gas * (100 + percentage)) / 100;
        tx.max_priority_fee_per_gas += (tx.max_priority_fee_per_gas * (100 + percentage)) / 100;
    }

    pub async fn send_privileged_l2_transaction(
        &self,
        tx: &PrivilegedL2Transaction,
    ) -> Result<H256, EthClientError> {
        let mut encoded_tx = tx.encode_to_vec();
        encoded_tx.insert(0, TxType::Privileged.into());

        self.send_raw_transaction(encoded_tx.as_slice()).await
    }

    pub async fn estimate_gas(
        &self,
        transaction: GenericTransaction,
    ) -> Result<u64, EthClientError> {
        let to = match transaction.to {
            TxKind::Call(addr) => Some(format!("{addr:#x}")),
            TxKind::Create => None,
        };
        let blob_versioned_hashes_str: Vec<_> = transaction
            .blob_versioned_hashes
            .into_iter()
            .map(|hash| format!("{hash:#x}"))
            .collect();
        let mut data = json!({
            "to": to,
            "input": format!("0x{:#x}", transaction.input),
            "from": format!("{:#x}", transaction.from),
            "value": format!("{:#x}", transaction.value),
            "blobVersionedHashes": blob_versioned_hashes_str
        });

        // Add the nonce just if present, otherwise the RPC will use the latest nonce
        if let Some(nonce) = transaction.nonce {
            if let Value::Object(ref mut map) = data {
                map.insert("nonce".to_owned(), json!(format!("{nonce:#x}")));
            }
        }

        let request = RpcRequest {
            id: RpcRequestId::Number(1),
            jsonrpc: "2.0".to_string(),
            method: "eth_estimateGas".to_string(),
            params: Some(vec![data, json!("latest")]),
        };

        match self.send_request(request).await {
            Ok(RpcResponse::Success(result)) => {
                let res = serde_json::from_value::<String>(result.result)
                    .map_err(EstimateGasError::SerdeJSONError)?;
                let res = res.get(2..).ok_or(EstimateGasError::Custom(
                    "Failed to slice index response in estimate_gas".to_owned(),
                ))?;
                u64::from_str_radix(res, 16)
            }
            .map_err(EstimateGasError::ParseIntError)
            .map_err(EthClientError::from),
            Ok(RpcResponse::Error(error_response)) => {
                let error_data = if let Some(error_data) = error_response.error.data {
                    if &error_data == "0x" {
                        "unknown error".to_owned()
                    } else {
                        let abi_decoded_error_data = hex::decode(
                            error_data.strip_prefix("0x").ok_or(EthClientError::Custom(
                                "Failed to strip_prefix in estimate_gas".to_owned(),
                            ))?,
                        )
                        .map_err(|_| {
                            EthClientError::Custom(
                                "Failed to hex::decode in estimate_gas".to_owned(),
                            )
                        })?;
                        let string_length = U256::from_big_endian(
                            abi_decoded_error_data
                                .get(36..68)
                                .ok_or(EthClientError::Custom(
                                    "Failed to slice index abi_decoded_error_data in estimate_gas"
                                        .to_owned(),
                                ))?,
                        );

                        let string_len = if string_length > usize::MAX.into() {
                            return Err(EthClientError::Custom(
                                "Failed to convert string_length to usize in estimate_gas"
                                    .to_owned(),
                            ));
                        } else {
                            string_length.as_usize()
                        };
                        let string_data = abi_decoded_error_data.get(68..68 + string_len).ok_or(
                            EthClientError::Custom(
                                "Failed to slice index abi_decoded_error_data in estimate_gas"
                                    .to_owned(),
                            ),
                        )?;
                        String::from_utf8(string_data.to_vec()).map_err(|_| {
                            EthClientError::Custom(
                                "Failed to String::from_utf8 in estimate_gas".to_owned(),
                            )
                        })?
                    }
                } else {
                    "unknown error".to_owned()
                };
                Err(EstimateGasError::RPCError(format!(
                    "{}: {}",
                    error_response.error.message, error_data
                ))
                .into())
            }
            Err(error) => Err(error),
        }
    }

    pub async fn get_max_priority_fee(&self) -> Result<u64, EthClientError> {
        let request = RpcRequest {
            id: RpcRequestId::Number(1),
            jsonrpc: "2.0".to_string(),
            method: "eth_maxPriorityFeePerGas".to_string(),
            params: None,
        };

        match self.send_request(request).await {
            Ok(RpcResponse::Success(result)) => serde_json::from_value(result.result)
                .map_err(GetMaxPriorityFeeError::SerdeJSONError)
                .map_err(EthClientError::from),
            Ok(RpcResponse::Error(error_response)) => {
                Err(GetMaxPriorityFeeError::RPCError(error_response.error.message).into())
            }
            Err(error) => Err(error),
        }
    }

    pub async fn get_gas_price(&self) -> Result<U256, EthClientError> {
        let request = RpcRequest {
            id: RpcRequestId::Number(1),
            jsonrpc: "2.0".to_string(),
            method: "eth_gasPrice".to_string(),
            params: None,
        };

        match self.send_request(request).await {
            Ok(RpcResponse::Success(result)) => serde_json::from_value(result.result)
                .map_err(GetGasPriceError::SerdeJSONError)
                .map_err(EthClientError::from),
            Ok(RpcResponse::Error(error_response)) => {
                Err(GetGasPriceError::RPCError(error_response.error.message).into())
            }
            Err(error) => Err(error),
        }
    }

    pub async fn get_gas_price_with_extra(
        &self,
        bump_percent: u64,
    ) -> Result<U256, EthClientError> {
        let gas_price = self.get_gas_price().await?;

        Ok((gas_price * (100 + bump_percent)) / 100)
    }

    pub async fn get_nonce(
        &self,
        address: Address,
        block: BlockByNumber,
    ) -> Result<u64, EthClientError> {
        let request = RpcRequest {
            id: RpcRequestId::Number(1),
            jsonrpc: "2.0".to_string(),
            method: "eth_getTransactionCount".to_string(),
            params: Some(vec![json!(format!("{address:#x}")), block.into()]),
        };

        match self.send_request(request).await {
            Ok(RpcResponse::Success(result)) => u64::from_str_radix(
                serde_json::from_value::<String>(result.result)
                    .map_err(GetNonceError::SerdeJSONError)?
                    .get(2..)
                    .ok_or(EthClientError::Custom(
                        "Failed to deserialize get_nonce request".to_owned(),
                    ))?,
                16,
            )
            .map_err(GetNonceError::ParseIntError)
            .map_err(EthClientError::from),
            Ok(RpcResponse::Error(error_response)) => {
                Err(GetNonceError::RPCError(error_response.error.message).into())
            }
            Err(error) => Err(error),
        }
    }

    pub async fn get_block_number(&self) -> Result<U256, EthClientError> {
        let request = RpcRequest {
            id: RpcRequestId::Number(1),
            jsonrpc: "2.0".to_string(),
            method: "eth_blockNumber".to_string(),
            params: None,
        };

        match self.send_request(request).await {
            Ok(RpcResponse::Success(result)) => serde_json::from_value(result.result)
                .map_err(GetBlockNumberError::SerdeJSONError)
                .map_err(EthClientError::from),
            Ok(RpcResponse::Error(error_response)) => {
                Err(GetBlockNumberError::RPCError(error_response.error.message).into())
            }
            Err(error) => Err(error),
        }
    }

    pub async fn get_block_by_hash(&self, block_hash: H256) -> Result<RpcBlock, EthClientError> {
        let request = RpcRequest {
            id: RpcRequestId::Number(1),
            jsonrpc: "2.0".to_string(),
            method: "eth_getBlockByHash".to_string(),
            params: Some(vec![json!(block_hash), json!(true)]),
        };

        match self.send_request(request).await {
            Ok(RpcResponse::Success(result)) => serde_json::from_value(result.result)
                .map_err(GetBlockByHashError::SerdeJSONError)
                .map_err(EthClientError::from),
            Ok(RpcResponse::Error(error_response)) => {
                Err(GetBlockByHashError::RPCError(error_response.error.message).into())
            }
            Err(error) => Err(error),
        }
    }

    /// Fetches a block from the Ethereum blockchain by its number or the latest/earliest/pending block.
    /// If no `block_number` is provided, get the latest.
    pub async fn get_block_by_number(
        &self,
        block: BlockByNumber,
    ) -> Result<RpcBlock, EthClientError> {
        let request = RpcRequest {
            id: RpcRequestId::Number(1),
            jsonrpc: "2.0".to_string(),
            method: "eth_getBlockByNumber".to_string(),
            // With false it just returns the hash of the transactions.
            params: Some(vec![block.into(), json!(false)]),
        };

        match self.send_request(request).await {
            Ok(RpcResponse::Success(result)) => serde_json::from_value(result.result)
                .map_err(GetBlockByNumberError::SerdeJSONError)
                .map_err(EthClientError::from),
            Ok(RpcResponse::Error(error_response)) => {
                Err(GetBlockByNumberError::RPCError(error_response.error.message).into())
            }
            Err(error) => Err(error),
        }
    }

    pub async fn get_logs(
        &self,
        from_block: U256,
        to_block: U256,
        address: Address,
        topic: H256,
    ) -> Result<Vec<RpcLog>, EthClientError> {
        let request = RpcRequest {
            id: RpcRequestId::Number(1),
            jsonrpc: "2.0".to_string(),
            method: "eth_getLogs".to_string(),
            params: Some(vec![serde_json::json!(
                {
                    "fromBlock": format!("{:#x}", from_block),
                    "toBlock": format!("{:#x}", to_block),
                    "address": format!("{:#x}", address),
                    "topics": [format!("{:#x}", topic)]
                }
            )]),
        };

        match self.send_request(request).await {
            Ok(RpcResponse::Success(result)) => serde_json::from_value(result.result)
                .map_err(GetLogsError::SerdeJSONError)
                .map_err(EthClientError::from),
            Ok(RpcResponse::Error(error_response)) => {
                Err(GetLogsError::RPCError(error_response.error.message).into())
            }
            Err(error) => Err(error),
        }
    }

    pub async fn get_transaction_receipt(
        &self,
        tx_hash: H256,
    ) -> Result<Option<RpcReceipt>, EthClientError> {
        let request = RpcRequest {
            id: RpcRequestId::Number(1),
            jsonrpc: "2.0".to_string(),
            method: "eth_getTransactionReceipt".to_string(),
            params: Some(vec![json!(format!("{:#x}", tx_hash))]),
        };

        match self.send_request(request).await {
            Ok(RpcResponse::Success(result)) => serde_json::from_value(result.result)
                .map_err(GetTransactionReceiptError::SerdeJSONError)
                .map_err(EthClientError::from),
            Ok(RpcResponse::Error(error_response)) => {
                Err(GetTransactionReceiptError::RPCError(error_response.error.message).into())
            }
            Err(error) => Err(error),
        }
    }

    pub async fn get_balance(
        &self,
        address: Address,
        block: BlockByNumber,
    ) -> Result<U256, EthClientError> {
        let request = RpcRequest {
            id: RpcRequestId::Number(1),
            jsonrpc: "2.0".to_string(),
            method: "eth_getBalance".to_string(),
            params: Some(vec![json!(format!("{:#x}", address)), block.into()]),
        };

        match self.send_request(request).await {
            Ok(RpcResponse::Success(result)) => serde_json::from_value(result.result)
                .map_err(GetBalanceError::SerdeJSONError)
                .map_err(EthClientError::from),
            Ok(RpcResponse::Error(error_response)) => {
                Err(GetBalanceError::RPCError(error_response.error.message).into())
            }
            Err(error) => Err(error),
        }
    }

    pub async fn get_chain_id(&self) -> Result<U256, EthClientError> {
        let request = RpcRequest {
            id: RpcRequestId::Number(1),
            jsonrpc: "2.0".to_string(),
            method: "eth_chainId".to_string(),
            params: None,
        };

        match self.send_request(request).await {
            Ok(RpcResponse::Success(result)) => serde_json::from_value(result.result)
                .map_err(GetBalanceError::SerdeJSONError)
                .map_err(EthClientError::from),
            Ok(RpcResponse::Error(error_response)) => {
                Err(GetBalanceError::RPCError(error_response.error.message).into())
            }
            Err(error) => Err(error),
        }
    }

    pub async fn get_token_balance(
        &self,
        address: Address,
        token_address: Address,
    ) -> Result<U256, EthClientError> {
        let mut calldata = Vec::from(BALANCE_OF_SELECTOR);
        calldata.resize(16, 0);
        calldata.extend(address.to_fixed_bytes());
        U256::from_str_radix(
            &self
                .call(token_address, calldata.into(), Overrides::default())
                .await?,
            16,
        )
        .map_err(|_| {
            EthClientError::Custom(format!("Address {token_address} did not return a uint256"))
        })
    }

    pub async fn get_code(
        &self,
        address: Address,
        block: BlockByNumber,
    ) -> Result<Bytes, EthClientError> {
        let request = RpcRequest {
            id: RpcRequestId::Number(1),
            jsonrpc: "2.0".to_string(),
            method: "eth_getCode".to_string(),
            params: Some(vec![json!(format!("{:#x}", address)), block.into()]),
        };

        match self.send_request(request).await {
            Ok(RpcResponse::Success(result)) => hex::decode(
                &serde_json::from_value::<String>(result.result)
                    .map(|hex_str| {
                        hex_str
                            .strip_prefix("0x")
                            .map(ToString::to_string)
                            .unwrap_or(hex_str)
                    })
                    .map_err(GetCodeError::SerdeJSONError)
                    .map_err(EthClientError::from)?,
            )
            .map(Into::into)
            .map_err(GetCodeError::NotHexError)
            .map_err(EthClientError::from),
            Ok(RpcResponse::Error(error_response)) => {
                Err(GetCodeError::RPCError(error_response.error.message).into())
            }
            Err(error) => Err(error),
        }
    }

    pub async fn get_transaction_by_hash(
        &self,
        tx_hash: H256,
    ) -> Result<Option<GetTransactionByHashTransaction>, EthClientError> {
        let request = RpcRequest {
            id: RpcRequestId::Number(1),
            jsonrpc: "2.0".to_string(),
            method: "eth_getTransactionByHash".to_string(),
            params: Some(vec![json!(format!("{tx_hash:#x}"))]),
        };

        match self.send_request(request).await {
            Ok(RpcResponse::Success(result)) => serde_json::from_value(result.result)
                .map_err(GetTransactionByHashError::SerdeJSONError)
                .map_err(EthClientError::from),
            Ok(RpcResponse::Error(error_response)) => {
                Err(GetTransactionByHashError::RPCError(error_response.error.message).into())
            }
            Err(error) => Err(error),
        }
    }

    pub async fn set_gas_for_wrapped_tx(
        &self,
        wrapped_tx: &mut WrappedTransaction,
        from: Address,
    ) -> Result<(), EthClientError> {
        let mut transaction = match wrapped_tx {
            WrappedTransaction::EIP4844(wrapped_eip4844_transaction) => {
                GenericTransaction::from(wrapped_eip4844_transaction.clone().tx)
            }
            WrappedTransaction::EIP1559(eip1559_transaction) => {
                GenericTransaction::from(eip1559_transaction.clone())
            }
            WrappedTransaction::L2(privileged_l2_transaction) => {
                GenericTransaction::from(privileged_l2_transaction.clone())
            }
        };

        transaction.from = from;
        let gas_limit = self.estimate_gas(transaction).await?;
        match wrapped_tx {
            WrappedTransaction::EIP4844(wrapped_eip4844_transaction) => {
                wrapped_eip4844_transaction.tx.gas = gas_limit;
            }
            WrappedTransaction::EIP1559(eip1559_transaction) => {
                eip1559_transaction.gas_limit = gas_limit;
            }
            WrappedTransaction::L2(privileged_l2_transaction) => {
                privileged_l2_transaction.gas_limit = gas_limit;
            }
        }

        Ok(())
    }

    pub async fn estimate_gas_for_wrapped_tx(
        &self,
        wrapped_tx: &mut WrappedTransaction,
        from: H160,
    ) -> Result<u64, EthClientError> {
        let mut transaction = match wrapped_tx {
            WrappedTransaction::EIP4844(wrapped_eip4844_transaction) => {
                GenericTransaction::from(wrapped_eip4844_transaction.clone().tx)
            }
            WrappedTransaction::EIP1559(eip1559_transaction) => {
                GenericTransaction::from(eip1559_transaction.clone())
            }
            WrappedTransaction::L2(privileged_l2_transaction) => {
                GenericTransaction::from(privileged_l2_transaction.clone())
            }
        };

        transaction.from = from;
        transaction.nonce = None;
        self.estimate_gas(transaction).await
    }

    /// Build an EIP1559 transaction with the given parameters.
    /// Either `overrides.nonce` or `overrides.from` must be provided.
    /// If `overrides.gas_price`, `overrides.chain_id` or `overrides.gas_price`
    /// are not provided, the client will fetch them from the network.
    /// If `overrides.gas_limit` is not provided, the client will estimate the tx cost.
    pub async fn build_eip1559_transaction(
        &self,
        to: Address,
        from: Address,
        calldata: Bytes,
        overrides: Overrides,
    ) -> Result<EIP1559Transaction, EthClientError> {
        let mut tx = EIP1559Transaction {
            to: overrides.to.clone().unwrap_or(TxKind::Call(to)),
            chain_id: if let Some(chain_id) = overrides.chain_id {
                chain_id
            } else {
                self.get_chain_id().await?.try_into().map_err(|_| {
                    EthClientError::Custom("Failed at get_chain_id().try_into()".to_owned())
                })?
            },
            nonce: self
                .get_nonce_from_overrides_or_rpc(&overrides, from)
                .await?,
            max_fee_per_gas: self
                .get_fee_from_override_or_get_gas_price(overrides.max_fee_per_gas)
                .await?,
            max_priority_fee_per_gas: self
                .priority_fee_from_override_or_rpc(overrides.max_priority_fee_per_gas)
                .await?,
            value: overrides.value.unwrap_or_default(),
            data: calldata,
            access_list: overrides.access_list,
            ..Default::default()
        };

        if let Some(overrides_gas_limit) = overrides.gas_limit {
            tx.gas_limit = overrides_gas_limit;
        } else {
            let mut wrapped_tx = WrappedTransaction::EIP1559(tx.clone());
            let gas_limit = self
                .estimate_gas_for_wrapped_tx(&mut wrapped_tx, from)
                .await?;
            tx.gas_limit = gas_limit;
        }

        Ok(tx)
    }

    /// Build an EIP4844 transaction with the given parameters.
    /// Either `overrides.nonce` or `overrides.from` must be provided.
    /// If `overrides.gas_price`, `overrides.chain_id` or `overrides.gas_price`
    /// are not provided, the client will fetch them from the network.
    /// If `overrides.gas_limit` is not provided, the client will estimate the tx cost.
    pub async fn build_eip4844_transaction(
        &self,
        to: Address,
        from: Address,
        calldata: Bytes,
        overrides: Overrides,
        blobs_bundle: BlobsBundle,
    ) -> Result<WrappedEIP4844Transaction, EthClientError> {
        let blob_versioned_hashes = blobs_bundle.generate_versioned_hashes();

        let tx = EIP4844Transaction {
            to,
            chain_id: if let Some(chain_id) = overrides.chain_id {
                chain_id
            } else {
                self.get_chain_id().await?.try_into().map_err(|_| {
                    EthClientError::Custom("Failed at get_chain_id().try_into()".to_owned())
                })?
            },
            nonce: self
                .get_nonce_from_overrides_or_rpc(&overrides, from)
                .await?,
            max_fee_per_gas: self
                .get_fee_from_override_or_get_gas_price(overrides.max_fee_per_gas)
                .await?,
            max_priority_fee_per_gas: self
                .priority_fee_from_override_or_rpc(overrides.max_priority_fee_per_gas)
                .await?,
            value: overrides.value.unwrap_or_default(),
            data: calldata,
            access_list: overrides.access_list,
            max_fee_per_blob_gas: overrides.gas_price_per_blob.unwrap_or_default(),
            blob_versioned_hashes,
            ..Default::default()
        };

        let mut wrapped_eip4844 = WrappedEIP4844Transaction { tx, blobs_bundle };
        if let Some(overrides_gas_limit) = overrides.gas_limit {
            wrapped_eip4844.tx.gas = overrides_gas_limit;
        } else {
            let mut wrapped_tx = WrappedTransaction::EIP4844(wrapped_eip4844.clone());
            let gas_limit = self
                .estimate_gas_for_wrapped_tx(&mut wrapped_tx, from)
                .await?;
            wrapped_eip4844.tx.gas = gas_limit;
        }

        Ok(wrapped_eip4844)
    }

    /// Build a PrivilegedL2 transaction with the given parameters.
    /// Either `overrides.nonce` or `overrides.from` must be provided.
    /// If `overrides.gas_price`, `overrides.chain_id` or `overrides.gas_price`
    /// are not provided, the client will fetch them from the network.
    /// If `overrides.gas_limit` is not provided, the client will estimate the tx cost.
    pub async fn build_privileged_transaction(
        &self,
        to: Address,
        recipient: Address,
        from: Address,
        calldata: Bytes,
        overrides: Overrides,
    ) -> Result<PrivilegedL2Transaction, EthClientError> {
        let mut tx = PrivilegedL2Transaction {
            to: TxKind::Call(to),
            recipient,
            chain_id: if let Some(chain_id) = overrides.chain_id {
                chain_id
            } else {
                self.get_chain_id().await?.try_into().map_err(|_| {
                    EthClientError::Custom("Failed at get_chain_id().try_into()".to_owned())
                })?
            },
            nonce: self
                .get_nonce_from_overrides_or_rpc(&overrides, from)
                .await?,
            max_fee_per_gas: self
                .get_fee_from_override_or_get_gas_price(overrides.max_fee_per_gas)
                .await?,
            max_priority_fee_per_gas: self
                .priority_fee_from_override_or_rpc(overrides.max_priority_fee_per_gas)
                .await?,
            value: overrides.value.unwrap_or_default(),
            data: calldata,
            access_list: overrides.access_list,
            from,
            ..Default::default()
        };

        if let Some(overrides_gas_limit) = overrides.gas_limit {
            tx.gas_limit = overrides_gas_limit;
        } else {
            let mut wrapped_tx = WrappedTransaction::L2(tx.clone());
            let gas_limit = self
                .estimate_gas_for_wrapped_tx(&mut wrapped_tx, from)
                .await?;
            tx.gas_limit = gas_limit;
        }

        Ok(tx)
    }

    async fn get_nonce_from_overrides_or_rpc(
        &self,
        overrides: &Overrides,
        address: Address,
    ) -> Result<u64, EthClientError> {
        if let Some(nonce) = overrides.nonce {
            return Ok(nonce);
        }
        self.get_nonce(address, BlockByNumber::Latest).await
    }

    pub async fn get_last_committed_batch(
        &self,
        on_chain_proposer_address: Address,
    ) -> Result<u64, EthClientError> {
        self._call_variable(b"lastCommittedBatch()", on_chain_proposer_address)
            .await
    }

    pub async fn get_last_verified_batch(
        &self,
        on_chain_proposer_address: Address,
    ) -> Result<u64, EthClientError> {
        self._call_variable(b"lastVerifiedBatch()", on_chain_proposer_address)
            .await
    }

    pub async fn get_last_fetched_l1_block(
        &self,
        common_bridge_address: Address,
    ) -> Result<u64, EthClientError> {
        self._call_variable(b"lastFetchedL1Block()", common_bridge_address)
            .await
    }

    pub async fn get_pending_deposit_logs(
        &self,
        common_bridge_address: Address,
    ) -> Result<Vec<H256>, EthClientError> {
        let response = self
            ._generic_call(b"getPendingDepositLogs()", common_bridge_address)
            .await?;
        Self::from_hex_string_to_h256_array(&response)
    }

    pub fn from_hex_string_to_h256_array(hex_string: &str) -> Result<Vec<H256>, EthClientError> {
        let bytes = hex::decode(hex_string.strip_prefix("0x").unwrap_or(hex_string))
            .map_err(|_| EthClientError::Custom("Invalid hex string".to_owned()))?;

        // The ABI encoding for dynamic arrays is:
        // 1. Offset to data (32 bytes)
        // 2. Length of array (32 bytes)
        // 3. Array elements (each 32 bytes)
        if bytes.len() < 64 {
            return Err(EthClientError::Custom("Response too short".to_owned()));
        }

        // Get the offset (should be 0x20 for simple arrays)
        let offset = U256::from_big_endian(&bytes[0..32]).as_usize();

        // Get the length of the array
        let length = U256::from_big_endian(&bytes[offset..offset + 32]).as_usize();

        // Calculate the start of the array data
        let data_start = offset + 32;
        let data_end = data_start + (length * 32);

        if data_end > bytes.len() {
            return Err(EthClientError::Custom("Invalid array length".to_owned()));
        }

        // Convert the slice directly to H256 array
        bytes[data_start..data_end]
            .chunks_exact(32)
            .map(|chunk| Ok(H256::from_slice(chunk)))
            .collect()
    }

    async fn _generic_call(
        &self,
        selector: &[u8],
        contract_address: Address,
    ) -> Result<String, EthClientError> {
        let selector = keccak(selector)
            .as_bytes()
            .get(..4)
            .ok_or(EthClientError::Custom("Failed to get selector.".to_owned()))?
            .to_vec();

        let mut calldata = Vec::new();
        calldata.extend_from_slice(&selector);

        let leading_zeros = 32 - ((calldata.len() - 4) % 32);
        calldata.extend(vec![0; leading_zeros]);

        let hex_string = self
            .call(contract_address, calldata.into(), Overrides::default())
            .await?;

        Ok(hex_string)
    }

    async fn _call_variable(
        &self,
        selector: &[u8],
        on_chain_proposer_address: Address,
    ) -> Result<u64, EthClientError> {
        let hex_string = self
            ._generic_call(selector, on_chain_proposer_address)
            .await?;

        let value = from_hex_string_to_u256(&hex_string)?
            .try_into()
            .map_err(|_| {
                EthClientError::Custom("Failed to convert from_hex_string_to_u256()".to_owned())
            })?;

        Ok(value)
    }

    async fn _call_address_variable(
        eth_client: &EthClient,
        selector: &[u8],
        on_chain_proposer_address: Address,
    ) -> Result<Address, EthClientError> {
        let hex_string =
            Self::_generic_call(eth_client, selector, on_chain_proposer_address).await?;

        let hex_str = &hex_string.strip_prefix("0x").ok_or(EthClientError::Custom(
            "Couldn't strip prefix from request.".to_owned(),
        ))?[24..]; // Get the needed bytes

        let value = Address::from_str(hex_str)
            .map_err(|_| EthClientError::Custom("Failed to convert from_str()".to_owned()))?;
        Ok(value)
    }

    pub async fn wait_for_transaction_receipt(
        &self,
        tx_hash: H256,
        max_retries: u64,
    ) -> Result<RpcReceipt, EthClientError> {
        let mut receipt = self.get_transaction_receipt(tx_hash).await?;
        let mut r#try = 1;
        while receipt.is_none() {
            println!("[{try}/{max_retries}] Retrying to get transaction receipt for {tx_hash:#x}");

            if max_retries == r#try {
                return Err(EthClientError::Custom(format!(
                    "Transaction receipt for {tx_hash:#x} not found after {max_retries} retries"
                )));
            }
            r#try += 1;

            tokio::time::sleep(std::time::Duration::from_secs(2)).await;

            receipt = self.get_transaction_receipt(tx_hash).await?;
        }
        receipt.ok_or(EthClientError::Custom(
            "Transaction receipt is None".to_owned(),
        ))
    }

    pub async fn get_message_proof(
        &self,
        transaction_hash: H256,
    ) -> Result<Option<Vec<L1MessageProof>>, EthClientError> {
        use errors::GetMessageProofError;
        let request = RpcRequest {
            id: RpcRequestId::Number(1),
            jsonrpc: "2.0".to_string(),
            method: "ethrex_getMessageProof".to_string(),
            params: Some(vec![json!(format!("{transaction_hash:#x}"))]),
        };

        match self.send_request(request).await {
            Ok(RpcResponse::Success(result)) => serde_json::from_value(result.result)
                .map_err(GetMessageProofError::SerdeJSONError)
                .map_err(EthClientError::from),
            Ok(RpcResponse::Error(error_response)) => {
                Err(GetMessageProofError::RPCError(error_response.error.message).into())
            }
            Err(error) => Err(error),
        }
    }

    pub async fn wait_for_message_proof(
        &self,
        transaction_hash: H256,
        max_retries: u64,
    ) -> Result<Vec<L1MessageProof>, EthClientError> {
        let mut message_proof = self.get_message_proof(transaction_hash).await?;
        let mut r#try = 1;
        while message_proof.is_none() {
            println!(
                "[{try}/{max_retries}] Retrying to get message proof for tx {transaction_hash:#x}"
            );

            if max_retries == r#try {
                return Err(EthClientError::Custom(format!(
                    "L1Message proof for tx {transaction_hash:#x} not found after {max_retries} retries"
                )));
            }
            r#try += 1;

            tokio::time::sleep(std::time::Duration::from_secs(2)).await;

            message_proof = self.get_message_proof(transaction_hash).await?;
        }
        message_proof.ok_or(EthClientError::Custom("L1Message proof is None".to_owned()))
    }

    async fn get_fee_from_override_or_get_gas_price(
        &self,
        maybe_gas_fee: Option<u64>,
    ) -> Result<u64, EthClientError> {
        if let Some(gas_fee) = maybe_gas_fee {
            return Ok(gas_fee);
        }
        self.get_gas_price()
            .await?
            .try_into()
            .map_err(|_| EthClientError::Custom("Failed to get gas for fee".to_owned()))
    }

    async fn priority_fee_from_override_or_rpc(
        &self,
        maybe_priority_fee: Option<u64>,
    ) -> Result<u64, EthClientError> {
        if let Some(priority_fee) = maybe_priority_fee {
            return Ok(priority_fee);
        }

        if let Ok(priority_fee) = self.get_max_priority_fee().await {
            return Ok(priority_fee);
        }

        self.get_fee_from_override_or_get_gas_price(None).await
    }
}

pub fn from_hex_string_to_u256(hex_string: &str) -> Result<U256, EthClientError> {
    let hex_string = hex_string.strip_prefix("0x").ok_or(EthClientError::Custom(
        "Couldn't strip prefix from request.".to_owned(),
    ))?;

    if hex_string.is_empty() {
        return Err(EthClientError::Custom(
            "Failed to fetch last_committed_block. Manual intervention required.".to_owned(),
        ));
    }

    let value = U256::from_str_radix(hex_string, 16).map_err(|_| {
        EthClientError::Custom(
            "Failed to parse after call, U256::from_str_radix failed.".to_owned(),
        )
    })?;
    Ok(value)
}

pub fn get_address_from_secret_key(secret_key: &SecretKey) -> Result<Address, EthClientError> {
    let public_key = secret_key
        .public_key(secp256k1::SECP256K1)
        .serialize_uncompressed();
    let hash = keccak(&public_key[1..]);

    // Get the last 20 bytes of the hash
    let address_bytes: [u8; 20] = hash
        .as_ref()
        .get(12..32)
        .ok_or(EthClientError::Custom(
            "Failed to get_address_from_secret_key: error slicing address_bytes".to_owned(),
        ))?
        .try_into()
        .map_err(|err| {
            EthClientError::Custom(format!("Failed to get_address_from_secret_key: {err}"))
        })?;

    Ok(Address::from(address_bytes))
}

#[derive(Serialize, Deserialize, Debug)]
#[serde(rename_all = "camelCase")]
pub struct GetTransactionByHashTransaction {
    #[serde(default, with = "ethrex_common::serde_utils::u64::hex_str")]
    pub chain_id: u64,
    #[serde(default, with = "ethrex_common::serde_utils::u64::hex_str")]
    pub nonce: u64,
    #[serde(default, with = "ethrex_common::serde_utils::u64::hex_str")]
    pub max_priority_fee_per_gas: u64,
    #[serde(default, with = "ethrex_common::serde_utils::u64::hex_str")]
    pub max_fee_per_gas: u64,
    #[serde(default, with = "ethrex_common::serde_utils::u64::hex_str")]
    pub gas_limit: u64,
    #[serde(default)]
    pub to: Address,
    #[serde(default)]
    pub value: U256,
    #[serde(default, with = "ethrex_common::serde_utils::vec_u8", alias = "input")]
    pub data: Vec<u8>,
    #[serde(default)]
    pub access_list: Vec<(Address, Vec<H256>)>,
    #[serde(default)]
    pub r#type: TxType,
    #[serde(default)]
    pub signature_y_parity: bool,
    #[serde(default, with = "ethrex_common::serde_utils::u64::hex_str")]
    pub signature_r: u64,
    #[serde(default, with = "ethrex_common::serde_utils::u64::hex_str")]
    pub signature_s: u64,
    #[serde(default)]
    pub block_number: U256,
    #[serde(default)]
    pub block_hash: H256,
    #[serde(default)]
    pub from: Address,
    #[serde(default)]
    pub hash: H256,
    #[serde(default, with = "ethrex_common::serde_utils::u64::hex_str")]
    pub transaction_index: u64,
    #[serde(default)]
    pub blob_versioned_hashes: Option<Vec<H256>>,
}

impl fmt::Display for GetTransactionByHashTransaction {
    fn fmt(&self, f: &mut fmt::Formatter) -> fmt::Result {
        write!(
            f,
            r#"
chain_id: {},
nonce: {},
max_priority_fee_per_gas: {},
max_fee_per_gas: {},
gas_limit: {},
to: {:#x},
value: {},
data: {:#?},
access_list: {:#?},
type: {:?},
signature_y_parity: {},
signature_r: {:x},
signature_s: {:x},
block_number: {},
block_hash: {:#x},
from: {:#x},
hash: {:#x},
transaction_index: {}"#,
            self.chain_id,
            self.nonce,
            self.max_priority_fee_per_gas,
            self.max_fee_per_gas,
            self.gas_limit,
            self.to,
            self.value,
            self.data,
            self.access_list,
            self.r#type,
            self.signature_y_parity,
            self.signature_r,
            self.signature_s,
            self.block_number,
            self.block_hash,
            self.from,
            self.hash,
            self.transaction_index,
        )?;

        if let Some(blob_versioned_hashes) = &self.blob_versioned_hashes {
            write!(f, "\nblob_versioned_hashes: {blob_versioned_hashes:#?}")?;
        }

        fmt::Result::Ok(())
    }
}<|MERGE_RESOLUTION|>--- conflicted
+++ resolved
@@ -26,10 +26,6 @@
 use secp256k1::SecretKey;
 use serde::{Deserialize, Serialize};
 use serde_json::{Value, json};
-<<<<<<< HEAD
-
-=======
->>>>>>> 7475f826
 use std::{ops::Div, str::FromStr};
 use tracing::warn;
 
@@ -403,17 +399,10 @@
                     WAIT_TIME_FOR_RECEIPT_SECONDS,
                 ))
                 .await;
-<<<<<<< HEAD
 
                 receipt = self.get_transaction_receipt(tx_hash).await?;
             }
 
-=======
-
-                receipt = self.get_transaction_receipt(tx_hash).await?;
-            }
-
->>>>>>> 7475f826
             return Ok(tx_hash);
         }
 
