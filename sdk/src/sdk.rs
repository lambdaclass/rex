--- conflicted
+++ resolved
@@ -1,8 +1,3 @@
-<<<<<<< HEAD
-use crate::client::{EthClient, EthClientError, Overrides};
-use ethrex_common::{Address, H256, U256};
-use ethrex_rpc::types::receipt::RpcReceipt;
-=======
 use ethrex_common::{
     Address, Bytes, U256,
     types::{TxKind, TxType},
@@ -22,7 +17,6 @@
     },
 };
 use keccak_hash::{H256, keccak};
->>>>>>> b1aa0758
 use secp256k1::SecretKey;
 
 pub mod client;
@@ -50,26 +44,19 @@
     client: &EthClient,
     mut overrides: Overrides,
 ) -> Result<H256, EthClientError> {
+    let gas_price = client
+        .get_gas_price_with_extra(20)
+        .await?
+        .try_into()
+        .map_err(|_| {
+            EthClientError::InternalError("Failed to convert gas_price to a u64".to_owned())
+        })?;
     overrides.value = Some(amount);
+    overrides.max_fee_per_gas = Some(gas_price);
+    overrides.max_priority_fee_per_gas = Some(gas_price);
 
     let tx = client
-<<<<<<< HEAD
-        .build_eip1559_transaction(to, from, Default::default(), overrides)
-        .await?;
-    client.send_eip1559_transaction(&tx, private_key).await
-=======
-        .build_generic_tx(
-            TxType::EIP1559,
-            to,
-            from,
-            Default::default(),
-            Overrides {
-                value: Some(amount),
-                max_fee_per_gas: Some(gas_price),
-                max_priority_fee_per_gas: Some(gas_price),
-                ..Default::default()
-            },
-        )
+        .build_generic_tx(TxType::EIP1559, to, from, Default::default(), overrides)
         .await?;
 
     let signer = LocalSigner::new(*private_key).into();
@@ -111,7 +98,6 @@
     wait_for_transaction_receipt(deploy_tx_hash, client, 1000, silent).await?;
 
     Ok((deploy_tx_hash, deployed_address))
->>>>>>> b1aa0758
 }
 
 pub async fn wait_for_transaction_receipt(
