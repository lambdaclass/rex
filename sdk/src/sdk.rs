--- conflicted
+++ resolved
@@ -53,11 +53,6 @@
     overrides.max_fee_per_gas = Some(gas_price);
     overrides.max_priority_fee_per_gas = Some(gas_price);
 
-<<<<<<< HEAD
-    let tx = client
-        .build_generic_tx(TxType::EIP1559, to, from, Default::default(), overrides)
-        .await?;
-=======
     let tx = build_generic_tx(
         client,
         TxType::EIP1559,
@@ -72,7 +67,6 @@
         },
     )
     .await?;
->>>>>>> 14596c29
 
     let signer = LocalSigner::new(*private_key).into();
     send_generic_transaction(client, tx, &signer).await
