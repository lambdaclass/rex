--- conflicted
+++ resolved
@@ -1,5 +1,4 @@
 use crate::client::{EthClient, EthClientError, Overrides};
-use ethrex_common::types::GenericTransaction;
 use ethrex_common::{Address, H256, U256};
 use ethrex_rpc::types::receipt::RpcReceipt;
 use secp256k1::SecretKey;
@@ -26,46 +25,14 @@
     to: Address,
     private_key: &SecretKey,
     client: &EthClient,
-<<<<<<< HEAD
     mut overrides: Overrides,
 ) -> Result<H256, EthClientError> {
     overrides.value = Some(amount);
 
     let tx = client
-        .build_eip1559_transaction(to, from, Default::default(), overrides, 10)
+        .build_eip1559_transaction(to, from, Default::default(), overrides)
         .await?;
-
-    client.send_eip1559_transaction(&tx, &private_key).await
-=======
-) -> Result<H256, EthClientError> {
-    let gas_price = client
-        .get_gas_price_with_extra(20)
-        .await?
-        .try_into()
-        .map_err(|_| {
-            EthClientError::InternalError("Failed to convert gas_price to a u64".to_owned())
-        })?;
-
-    let mut tx = client
-        .build_eip1559_transaction(
-            to,
-            from,
-            Default::default(),
-            Overrides {
-                value: Some(amount),
-                max_fee_per_gas: Some(gas_price),
-                max_priority_fee_per_gas: Some(gas_price),
-                ..Default::default()
-            },
-        )
-        .await?;
-
-    let mut tx_generic: GenericTransaction = tx.clone().into();
-    tx_generic.from = from;
-    let gas_limit = client.estimate_gas(tx_generic).await?;
-    tx.gas_limit = gas_limit;
     client.send_eip1559_transaction(&tx, private_key).await
->>>>>>> 13a822dc
 }
 
 pub async fn wait_for_transaction_receipt(
