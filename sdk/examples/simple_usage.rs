--- conflicted
+++ resolved
@@ -2,7 +2,10 @@
 use ethrex_common::{Address, Bytes, U256};
 use hex::FromHexError;
 use rex_sdk::{
-    client::{EthClient, eth::BlockByNumber, eth::get_address_from_secret_key},
+    client::{
+        EthClient, Overrides,
+        eth::{BlockByNumber, get_address_from_secret_key},
+    },
     transfer, wait_for_transaction_receipt,
 };
 use secp256k1::SecretKey;
@@ -33,13 +36,7 @@
 
     let account = get_address_from_secret_key(&args.private_key).unwrap();
 
-<<<<<<< HEAD
-    let eth_client = EthClient::new(&args.rpc_url);
-=======
-    let rpc_url = "http://localhost:8545";
-
-    let eth_client = EthClient::new(rpc_url).unwrap();
->>>>>>> 13a822dc
+    let eth_client = EthClient::new(&args.rpc_url).unwrap();
 
     let account_balance = eth_client
         .get_balance(account, BlockByNumber::Latest)
@@ -61,9 +58,19 @@
     let from = account;
     let to = Address::from_str("0x4852f44fd706e34cb906b399b729798665f64a83").unwrap();
 
-    let tx_hash = transfer(amount, from, to, &args.private_key, &eth_client)
-        .await
-        .unwrap();
+    let tx_hash = transfer(
+        amount,
+        from,
+        to,
+        &args.private_key,
+        &eth_client,
+        Overrides {
+            value: Some(amount),
+            ..Default::default()
+        },
+    )
+    .await
+    .unwrap();
 
     // Wait for the transaction to be finalized
     wait_for_transaction_receipt(tx_hash, &eth_client, 100, false)
