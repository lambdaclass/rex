use ethrex_common::{Address, Bytes, H160, H256, U256};
use ethrex_rpc::types::{
    block_identifier::{BlockIdentifier, BlockTag},
    receipt::RpcReceipt,
};
use keccak_hash::keccak;
use rex_sdk::calldata::{self, Value};
use rex_sdk::client::EthClient;
use rex_sdk::client::Overrides;
use rex_sdk::client::eth::get_address_from_secret_key;
use rex_sdk::l2::deposit::{deposit_through_contract_call, deposit_through_transfer};
use rex_sdk::l2::l1_to_l2_tx_data::{L1ToL2TransactionData, send_l1_to_l2_tx};
use rex_sdk::l2::withdraw::{claim_withdraw, withdraw};
use rex_sdk::privileged_transaction_data::PrivilegedTransactionData;
use rex_sdk::transfer;
use rex_sdk::wait_for_transaction_receipt;
use secp256k1::SecretKey;
use std::{
    fs::File,
    io::{BufRead, BufReader},
    ops::Mul,
    path::PathBuf,
    str::FromStr,
    time::Duration,
};

const DEFAULT_ETH_URL: &str = "http://localhost:8545";
const DEFAULT_PROPOSER_URL: &str = "http://localhost:1729";

// 0x941e103320615d394a55708be13e45994c7d93b932b064dbcb2b511fe3254e2e
const DEFAULT_L1_RICH_WALLET_PRIVATE_KEY: H256 = H256([
    0x94, 0x1e, 0x10, 0x33, 0x20, 0x61, 0x5d, 0x39, 0x4a, 0x55, 0x70, 0x8b, 0xe1, 0x3e, 0x45, 0x99,
    0x4c, 0x7d, 0x93, 0xb9, 0x32, 0xb0, 0x64, 0xdb, 0xcb, 0x2b, 0x51, 0x1f, 0xe3, 0x25, 0x4e, 0x2e,
]);
// 0xbcdf20249abf0ed6d944c0288fad489e33f66b3960d9e6229c1cd214ed3bbe31
const DEFAULT_L2_RETURN_TRANSFER_PRIVATE_KEY: H256 = H256([
    0xbc, 0xdf, 0x20, 0x24, 0x9a, 0xbf, 0x0e, 0xd6, 0xd9, 0x44, 0xc0, 0x28, 0x8f, 0xad, 0x48, 0x9e,
    0x33, 0xf6, 0x6b, 0x39, 0x60, 0xd9, 0xe6, 0x22, 0x9c, 0x1c, 0xd2, 0x14, 0xed, 0x3b, 0xbe, 0x31,
]);
// 0x8ccf74999c496e4d27a2b02941673f41dd0dab2a
const DEFAULT_BRIDGE_ADDRESS: Address = H160([
    0x8c, 0xcf, 0x74, 0x99, 0x9c, 0x49, 0x6e, 0x4d, 0x27, 0xa2, 0xb0, 0x29, 0x41, 0x67, 0x3f, 0x41,
    0xdd, 0x0d, 0xab, 0x2a,
]);
// 0x0007a881CD95B1484fca47615B64803dad620C8d
const DEFAULT_PROPOSER_COINBASE_ADDRESS: Address = H160([
    0x00, 0x07, 0xa8, 0x81, 0xcd, 0x95, 0xb1, 0x48, 0x4f, 0xca, 0x47, 0x61, 0x5b, 0x64, 0x80, 0x3d,
    0xad, 0x62, 0x0c, 0x8d,
]);

const L2_GAS_COST_MAX_DELTA: U256 = U256([100_000_000_000_000, 0, 0, 0]);

#[tokio::test]
async fn sdk_integration_test() -> Result<(), Box<dyn std::error::Error>> {
    read_env_file_by_config();

    let eth_client = eth_client();
    let proposer_client = proposer_client();
    let rich_wallet_private_key = l1_rich_wallet_private_key();
    let transfer_return_private_key = l2_return_transfer_private_key();
    let bridge_address = common_bridge_address();
    let deposit_recipient_address = get_address_from_secret_key(&rich_wallet_private_key)
        .expect("Failed to get address from l1 rich wallet pk");

    test_deposit_through_transfer(
        &rich_wallet_private_key,
        bridge_address,
        deposit_recipient_address,
        &eth_client,
        &proposer_client,
    )
    .await?;

    test_deposit_through_contract_call(
        &rich_wallet_private_key,
        bridge_address,
        deposit_recipient_address,
        &eth_client,
        &proposer_client,
    )
    .await?;

    test_transfer(
        &rich_wallet_private_key,
        &transfer_return_private_key,
        &proposer_client,
    )
    .await?;

    test_transfer_with_privileged_tx(
        &rich_wallet_private_key,
        &transfer_return_private_key,
        &eth_client,
        &proposer_client,
    )
    .await?;

    test_gas_burning(&eth_client).await?;

    test_privileged_tx_with_contract_call(&proposer_client, &eth_client).await?;

    test_privileged_tx_with_contract_call_revert(&proposer_client, &eth_client).await?;

    let withdrawals_count = std::env::var("INTEGRATION_TEST_WITHDRAW_COUNT")
        .map(|amount| amount.parse().expect("Invalid withdrawal amount value"))
        .unwrap_or(5);

    test_n_withdraws(
        &rich_wallet_private_key,
        &eth_client,
        &proposer_client,
        bridge_address,
        withdrawals_count,
    )
    .await?;

    Ok(())
}

pub fn read_env_file_by_config() {
<<<<<<< HEAD
    let env_file_path = PathBuf::from("../../ethrex/cmd/.env");
=======
    let env_file_path = PathBuf::from(env!("CARGO_MANIFEST_DIR")).join(".env");
    let Ok(env_file) = File::open(env_file_path) else {
        println!(".env file not found, skipping");
        return;
    };
>>>>>>> 791465d4

    let reader = BufReader::new(env_file);

    for line in reader.lines() {
        let line = line.expect("Failed to read line");
        if line.starts_with("#") {
            // Skip comments
            continue;
        };
        match line.split_once('=') {
            Some((key, value)) => {
                if std::env::vars().any(|(k, _)| k == key) {
                    continue;
                }
                unsafe { std::env::set_var(key, value) }
            }
            None => continue,
        };
    }
}

fn eth_client() -> EthClient {
    EthClient::new(
        &std::env::var("INTEGRATION_TEST_ETH_URL").unwrap_or(DEFAULT_ETH_URL.to_string()),
    )
    .unwrap()
}

fn proposer_client() -> EthClient {
    EthClient::new(
        &std::env::var("INTEGRATION_TEST_PROPOSER_URL").unwrap_or(DEFAULT_PROPOSER_URL.to_string()),
    )
    .unwrap()
}

fn l1_rich_wallet_private_key() -> SecretKey {
    let l1_rich_wallet_pk = std::env::var("INTEGRATION_TEST_L1_RICH_WALLET_PRIVATE_KEY")
        .map(|pk| pk.parse().expect("Invalid l1 rich wallet pk"))
        .unwrap_or(DEFAULT_L1_RICH_WALLET_PRIVATE_KEY);
    SecretKey::from_slice(l1_rich_wallet_pk.as_bytes()).unwrap()
}

fn l2_return_transfer_private_key() -> SecretKey {
    let l2_return_deposit_private_key =
        std::env::var("INTEGRATION_TEST_RETURN_TRANSFER_PRIVATE_KEY")
            .map(|pk| pk.parse().expect("Invalid l1 rich wallet pk"))
            .unwrap_or(DEFAULT_L2_RETURN_TRANSFER_PRIVATE_KEY);
    SecretKey::from_slice(l2_return_deposit_private_key.as_bytes()).unwrap()
}

fn common_bridge_address() -> Address {
    std::env::var("ETHREX_WATCHER_BRIDGE_ADDRESS")
        .expect("ETHREX_WATCHER_BRIDGE_ADDRESS env var not set")
        .parse()
        .unwrap_or_else(|_| {
            println!(
                "ETHREX_WATCHER_BRIDGE_ADDRESS env var not set, using default: {DEFAULT_BRIDGE_ADDRESS}"
            );
            DEFAULT_BRIDGE_ADDRESS
        })
}

fn fees_vault() -> Address {
    std::env::var("INTEGRATION_TEST_PROPOSER_COINBASE_ADDRESS")
        .map(|address| address.parse().expect("Invalid proposer coinbase address"))
        .unwrap_or(DEFAULT_PROPOSER_COINBASE_ADDRESS)
}

async fn test_deposit_through_transfer(
    depositor_private_key: &SecretKey,
    bridge_address: Address,
    deposit_recipient_address: Address,
    eth_client: &EthClient,
    proposer_client: &EthClient,
) -> Result<(), Box<dyn std::error::Error>> {
    println!("Fetching initial balances on L1 and L2");

    let depositor = get_address_from_secret_key(depositor_private_key)?;
    let deposit_value = std::env::var("INTEGRATION_TEST_DEPOSIT_VALUE")
        .map(|value| U256::from_dec_str(&value).expect("Invalid deposit value"))
        .unwrap_or(U256::from(1000000000000000000000u128));

    let depositor_l1_initial_balance = eth_client
        .get_balance(depositor, BlockIdentifier::Tag(BlockTag::Latest))
        .await?;

    assert!(
        depositor_l1_initial_balance >= deposit_value,
        "L1 depositor doesn't have enough balance to deposit"
    );

    let deposit_recipient_l2_initial_balance = proposer_client
        .get_balance(
            deposit_recipient_address,
            BlockIdentifier::Tag(BlockTag::Latest),
        )
        .await?;

    let bridge_initial_balance = eth_client
        .get_balance(bridge_address, BlockIdentifier::Tag(BlockTag::Latest))
        .await?;

    let fee_vault_balance_before_deposit = proposer_client
        .get_balance(fees_vault(), BlockIdentifier::Tag(BlockTag::Latest))
        .await?;

    println!("Depositing funds from L1 to L2 through transfer");

    let deposit_tx_hash = deposit_through_transfer(
        deposit_value,
        deposit_recipient_address,
        depositor_private_key,
        bridge_address,
        eth_client,
    )
    .await?;

    println!("Waiting for L1 deposit transaction receipt");

    let deposit_tx_receipt =
        wait_for_transaction_receipt(deposit_tx_hash, eth_client, 5, true).await?;

    assert!(
        deposit_tx_receipt.receipt.status,
        "L1 deposit transaction failed"
    );

    let depositor_l1_balance_after_deposit = eth_client
        .get_balance(depositor, BlockIdentifier::Tag(BlockTag::Latest))
        .await?;

    assert_eq!(
        depositor_l1_balance_after_deposit,
        depositor_l1_initial_balance
            - deposit_value
            - deposit_tx_receipt.tx_info.gas_used * deposit_tx_receipt.tx_info.effective_gas_price,
        "Depositor L1 balance didn't decrease as expected after deposit"
    );

    let bridge_balance_after_deposit = eth_client
        .get_balance(bridge_address, BlockIdentifier::Tag(BlockTag::Latest))
        .await?;

    assert_eq!(
        bridge_balance_after_deposit,
        bridge_initial_balance + deposit_value,
        "Bridge balance didn't increase as expected after deposit"
    );

    println!("Waiting for L2 deposit tx receipt");

    let _ = wait_for_l2_deposit_receipt(&deposit_tx_receipt, eth_client, proposer_client).await?;

    let deposit_recipient_l2_balance_after_deposit = proposer_client
        .get_balance(
            deposit_recipient_address,
            BlockIdentifier::Tag(BlockTag::Latest),
        )
        .await?;

    assert_eq!(
        deposit_recipient_l2_balance_after_deposit,
        deposit_recipient_l2_initial_balance + deposit_value,
        "Deposit recipient L2 balance didn't increase as expected after deposit"
    );

    let fee_vault_balance_after_deposit = proposer_client
        .get_balance(fees_vault(), BlockIdentifier::Tag(BlockTag::Latest))
        .await?;

    assert_eq!(
        fee_vault_balance_after_deposit, fee_vault_balance_before_deposit,
        "Fee vault balance should not change after deposit"
    );

    Ok(())
}

async fn test_deposit_through_contract_call(
    depositor_private_key: &SecretKey,
    bridge_address: Address,
    deposit_recipient_address: Address,
    eth_client: &EthClient,
    proposer_client: &EthClient,
) -> Result<(), Box<dyn std::error::Error>> {
    println!("Fetching initial balances on L1 and L2");

    let depositor = get_address_from_secret_key(depositor_private_key)?;
    let deposit_value = std::env::var("INTEGRATION_TEST_DEPOSIT_VALUE")
        .map(|value| U256::from_dec_str(&value).expect("Invalid deposit value"))
        .unwrap_or(U256::from(1000000000000000000000u128));

    let depositor_l1_initial_balance = eth_client
        .get_balance(depositor, BlockIdentifier::Tag(BlockTag::Latest))
        .await?;

    assert!(
        depositor_l1_initial_balance >= deposit_value,
        "L1 depositor doesn't have enough balance to deposit"
    );

    let deposit_recipient_l2_initial_balance = proposer_client
        .get_balance(
            deposit_recipient_address,
            BlockIdentifier::Tag(BlockTag::Latest),
        )
        .await?;

    let bridge_initial_balance = eth_client
        .get_balance(bridge_address, BlockIdentifier::Tag(BlockTag::Latest))
        .await?;

    let fee_vault_balance_before_deposit = proposer_client
        .get_balance(fees_vault(), BlockIdentifier::Tag(BlockTag::Latest))
        .await?;

    println!("Depositing funds from L1 to L2 through contract call");

    let deposit_tx_hash = deposit_through_contract_call(
        deposit_value,
        deposit_recipient_address,
        21000 * 10,
        depositor_private_key,
        bridge_address,
        eth_client,
    )
    .await?;

    println!("Waiting for L1 deposit transaction receipt");

    let deposit_tx_receipt =
        wait_for_transaction_receipt(deposit_tx_hash, eth_client, 5, true).await?;

    let depositor_l1_balance_after_deposit = eth_client
        .get_balance(depositor, BlockIdentifier::Tag(BlockTag::Latest))
        .await?;

    assert_eq!(
        depositor_l1_balance_after_deposit,
        depositor_l1_initial_balance
            - deposit_value
            - deposit_tx_receipt.tx_info.gas_used * deposit_tx_receipt.tx_info.effective_gas_price,
        "Depositor L1 balance didn't decrease as expected after deposit"
    );

    let bridge_balance_after_deposit = eth_client
        .get_balance(bridge_address, BlockIdentifier::Tag(BlockTag::Latest))
        .await?;

    assert_eq!(
        bridge_balance_after_deposit,
        bridge_initial_balance + deposit_value,
        "Bridge balance didn't increase as expected after deposit"
    );

    println!("Waiting for L2 deposit tx receipt");

    let _ = wait_for_l2_deposit_receipt(&deposit_tx_receipt, eth_client, proposer_client).await?;

    let deposit_recipient_l2_balance_after_deposit = proposer_client
        .get_balance(
            deposit_recipient_address,
            BlockIdentifier::Tag(BlockTag::Latest),
        )
        .await?;

    assert_eq!(
        deposit_recipient_l2_balance_after_deposit,
        deposit_recipient_l2_initial_balance + deposit_value,
        "Deposit recipient L2 balance didn't increase as expected after deposit"
    );

    let fee_vault_balance_after_deposit = proposer_client
        .get_balance(fees_vault(), BlockIdentifier::Tag(BlockTag::Latest))
        .await?;

    assert_eq!(
        fee_vault_balance_after_deposit, fee_vault_balance_before_deposit,
        "Fee vault balance should not change after deposit"
    );

    Ok(())
}

async fn test_transfer(
    transferer_private_key: &SecretKey,
    returnerer_private_key: &SecretKey,
    proposer_client: &EthClient,
) -> Result<(), Box<dyn std::error::Error>> {
    println!("Transferring funds on L2");
    let transfer_value = std::env::var("INTEGRATION_TEST_TRANSFER_VALUE")
        .map(|value| U256::from_dec_str(&value).expect("Invalid transfer value"))
        .unwrap_or(U256::from(10000000000u128));
    let transferer_address = get_address_from_secret_key(transferer_private_key)?;
    let returner_address = get_address_from_secret_key(returnerer_private_key)?;

    perform_transfer(
        proposer_client,
        transferer_private_key,
        returner_address,
        transfer_value,
    )
    .await?;
    // Only return 99% of the transfer, other amount is for fees
    let return_amount = (transfer_value * 99) / 100;

    perform_transfer(
        proposer_client,
        returnerer_private_key,
        transferer_address,
        return_amount,
    )
    .await?;

    Ok(())
}

async fn test_transfer_with_privileged_tx(
    transferer_private_key: &SecretKey,
    receiver_private_key: &SecretKey,
    eth_client: &EthClient,
    proposer_client: &EthClient,
) -> Result<(), Box<dyn std::error::Error>> {
    println!("Transferring funds on L2 through a deposit");
    let transfer_value = std::env::var("INTEGRATION_TEST_TRANSFER_VALUE")
        .map(|value| U256::from_dec_str(&value).expect("Invalid transfer value"))
        .unwrap_or(U256::from(10000000000u128));
    let transferer_address = get_address_from_secret_key(transferer_private_key)?;
    let receiver_address = get_address_from_secret_key(receiver_private_key)?;

    let receiver_balance_before = proposer_client
        .get_balance(receiver_address, BlockIdentifier::Tag(BlockTag::Latest))
        .await?;

    let l1_to_l2_tx_hash = send_l1_to_l2_tx(
        transferer_address,
        Some(0),
        Some(21000 * 10),
        L1ToL2TransactionData::new(receiver_address, 21000 * 5, transfer_value, Bytes::new()),
        &l1_rich_wallet_private_key(),
        common_bridge_address(),
        eth_client,
    )
    .await?;

    println!("Waiting for L1 to L2 transaction receipt on L1");

    // this sleep time shouldn't be here issue #173
    tokio::time::sleep(std::time::Duration::from_secs(12)).await;

    let l1_to_l2_tx_receipt =
        wait_for_transaction_receipt(l1_to_l2_tx_hash, eth_client, 5, true).await?;
    println!("Waiting for L1 to L2 transaction receipt on L2");

    let _ = wait_for_l2_deposit_receipt(&l1_to_l2_tx_receipt, eth_client, proposer_client).await?;

    println!("Checking balances after transfer");

    let receiver_balance_after = proposer_client
        .get_balance(receiver_address, BlockIdentifier::Tag(BlockTag::Latest))
        .await?;
    assert_eq!(
        receiver_balance_after,
        receiver_balance_before + transfer_value
    );
    Ok(())
}

async fn test_gas_burning(eth_client: &EthClient) -> Result<(), Box<dyn std::error::Error>> {
    println!("Transferring funds on L2 through a deposit");
    let rich_private_key = l1_rich_wallet_private_key();
    let rich_address = get_address_from_secret_key(&rich_private_key)?;
    let l2_gas_limit = 2_000_000;
    let l1_extra_gas_limit = 400_000;

    let l1_to_l2_tx_hash = send_l1_to_l2_tx(
        rich_address,
        Some(0),
        Some(l2_gas_limit + l1_extra_gas_limit),
        L1ToL2TransactionData::new(rich_address, l2_gas_limit, U256::zero(), Bytes::new()),
        &rich_private_key,
        common_bridge_address(),
        eth_client,
    )
    .await?;

    println!("Waiting for L1 to L2 transaction receipt on L1");

    let l1_to_l2_tx_receipt =
        wait_for_transaction_receipt(l1_to_l2_tx_hash, eth_client, 5, true).await?;

    assert!(l1_to_l2_tx_receipt.tx_info.gas_used > l2_gas_limit);
    assert!(l1_to_l2_tx_receipt.tx_info.gas_used < l2_gas_limit + l1_extra_gas_limit);
    Ok(())
}

/// In this test we deploy a contract on L2 and call it from L1 using the CommonBridge contract.
/// We call the contract by making a deposit from L1 to L2 with the recipient being the rich account.
/// The deposit will trigger the call to the contract.
async fn test_privileged_tx_with_contract_call(
    proposer_client: &EthClient,
    eth_client: &EthClient,
) -> Result<(), Box<dyn std::error::Error>> {
    let rich_wallet_private_key = l1_rich_wallet_private_key();

    // pragma solidity ^0.8.27;
    // contract Test {
    //     event NumberSet(uint256 indexed number);
    //     function emitNumber(uint256 _number) public {
    //         emit NumberSet(_number);
    //     }
    // }
    let init_code = hex::decode(
        "6080604052348015600e575f5ffd5b506101008061001c5f395ff3fe6080604052348015600e575f5ffd5b50600436106026575f3560e01c8063f15d140b14602a575b5f5ffd5b60406004803603810190603c919060a4565b6042565b005b807f9ec8254969d1974eac8c74afb0c03595b4ffe0a1d7ad8a7f82ed31b9c854259160405160405180910390a250565b5f5ffd5b5f819050919050565b6086816076565b8114608f575f5ffd5b50565b5f81359050609e81607f565b92915050565b5f6020828403121560b65760b56072565b5b5f60c1848285016092565b9150509291505056fea26469706673582212206f6d360696127c56e2d2a456f3db4a61e30eae0ea9b3af3c900c81ea062e8fe464736f6c634300081c0033",
    )?;

    let deployed_contract_address =
        test_deploy(&init_code, &rich_wallet_private_key, proposer_client).await?;

    let number_to_emit = U256::from(424242);
    let calldata_to_contract: Bytes =
        calldata::encode_calldata("emitNumber(uint256)", &[Value::Uint(number_to_emit)])?.into();

    // We need to get the block number before the deposit to search for logs later.
    let first_block = proposer_client.get_block_number().await?;

    test_call_to_contract_with_deposit(
        deployed_contract_address,
        calldata_to_contract,
        &rich_wallet_private_key,
        proposer_client,
        eth_client,
    )
    .await?;

    println!("Waiting for event to be emitted");

    let mut block_number = first_block;

    let topic = keccak(b"NumberSet(uint256)");

    while proposer_client
        .get_logs(first_block, block_number, deployed_contract_address, topic)
        .await
        .is_ok_and(|logs| logs.is_empty())
    {
        println!("Waiting for the event to be built");
        block_number += U256::one();
        tokio::time::sleep(std::time::Duration::from_secs(1)).await;
    }

    let logs = proposer_client
        .get_logs(first_block, block_number, deployed_contract_address, topic)
        .await?;

    let number_emitted = U256::from_big_endian(
        &logs
            .first()
            .unwrap()
            .log
            .topics
            .get(1)
            .unwrap()
            .to_fixed_bytes(),
    );

    assert_eq!(
        number_emitted, number_to_emit,
        "Event emitted with wrong value. Expected 424242, got {number_emitted}"
    );

    Ok(())
}

/// Test the deployment of a contract on L2 and call it from L1 using the CommonBridge contract.
/// The call to the contract should revert but the deposit should be successful.
async fn test_privileged_tx_with_contract_call_revert(
    proposer_client: &EthClient,
    eth_client: &EthClient,
) -> Result<(), Box<dyn std::error::Error>> {
    // pragma solidity ^0.8.27;
    // contract RevertTest {
    //     function revert_call() public {
    //         revert("Reverted");
    //     }
    // }
    let rich_wallet_private_key = l1_rich_wallet_private_key();
    let init_code = hex::decode(
        "6080604052348015600e575f5ffd5b506101138061001c5f395ff3fe6080604052348015600e575f5ffd5b50600436106026575f3560e01c806311ebce9114602a575b5f5ffd5b60306032565b005b6040517f08c379a000000000000000000000000000000000000000000000000000000000815260040160629060c1565b60405180910390fd5b5f82825260208201905092915050565b7f52657665727465640000000000000000000000000000000000000000000000005f82015250565b5f60ad600883606b565b915060b682607b565b602082019050919050565b5f6020820190508181035f83015260d68160a3565b905091905056fea2646970667358221220903f571921ce472f979989f9135b8637314b68e080fd70d0da6ede87ad8b5bd564736f6c634300081c0033",
    )?;

    let deployed_contract_address =
        test_deploy(&init_code, &rich_wallet_private_key, proposer_client).await?;

    let calldata_to_contract: Bytes = calldata::encode_calldata("revert_call()", &[])?.into();

    test_call_to_contract_with_deposit(
        deployed_contract_address,
        calldata_to_contract,
        &rich_wallet_private_key,
        proposer_client,
        eth_client,
    )
    .await?;

    Ok(())
}

async fn wait_for_l2_deposit_receipt(
    rpc_receipt: &RpcReceipt,
    l1_client: &EthClient,
    l2_client: &EthClient,
) -> Result<RpcReceipt, Box<dyn std::error::Error>> {
    let log = rpc_receipt.logs.first().unwrap();

    let data = PrivilegedTransactionData::from_log(log.log.clone()).unwrap();

    let l2_deposit_tx_hash = data
        .into_tx(
            l1_client,
            l2_client.get_chain_id().await?.try_into().unwrap(),
            0,
        )
        .await
        .unwrap()
        .get_privileged_hash()
        .unwrap();

    println!("Waiting for deposit transaction receipt on L2");

    Ok(wait_for_transaction_receipt(l2_deposit_tx_hash, l2_client, 1000, true).await?)
}

async fn perform_transfer(
    proposer_client: &EthClient,
    transferer_private_key: &SecretKey,
    transfer_recipient_address: Address,
    transfer_value: U256,
) -> Result<(), Box<dyn std::error::Error>> {
    let transferer_address = get_address_from_secret_key(transferer_private_key)?;

    let transferer_initial_l2_balance = proposer_client
        .get_balance(transferer_address, BlockIdentifier::Tag(BlockTag::Latest))
        .await?;

    assert!(
        transferer_initial_l2_balance >= transfer_value,
        "L2 transferer doesn't have enough balance to transfer"
    );

    let transfer_recipient_initial_balance = proposer_client
        .get_balance(
            transfer_recipient_address,
            BlockIdentifier::Tag(BlockTag::Latest),
        )
        .await?;

    let fee_vault_balance_before_transfer = proposer_client
        .get_balance(fees_vault(), BlockIdentifier::Tag(BlockTag::Latest))
        .await?;

    let transfer_tx = transfer(
        transfer_value,
        transferer_address,
        transfer_recipient_address,
        transferer_private_key,
        proposer_client,
    )
    .await?;

    let transfer_tx_receipt =
        wait_for_transaction_receipt(transfer_tx, proposer_client, 1000, true).await?;

    let recoverable_fees_vault_balance = proposer_client
        .get_balance(fees_vault(), BlockIdentifier::Tag(BlockTag::Latest))
        .await?;

    println!("Recoverable Fees Balance: {recoverable_fees_vault_balance}",);

    println!("Checking balances on L2 after transfer");

    let transferer_l2_balance_after_transfer = proposer_client
        .get_balance(transferer_address, BlockIdentifier::Tag(BlockTag::Latest))
        .await?;

    assert!(
        (transferer_initial_l2_balance - transfer_value)
            .abs_diff(transferer_l2_balance_after_transfer)
            < L2_GAS_COST_MAX_DELTA,
        "L2 transferer balance didn't decrease as expected after transfer. Gas costs were {}/{L2_GAS_COST_MAX_DELTA}",
        (transferer_initial_l2_balance - transfer_value)
            .abs_diff(transferer_l2_balance_after_transfer)
    );

    let transfer_recipient_l2_balance_after_transfer = proposer_client
        .get_balance(
            transfer_recipient_address,
            BlockIdentifier::Tag(BlockTag::Latest),
        )
        .await?;

    assert_eq!(
        transfer_recipient_l2_balance_after_transfer,
        transfer_recipient_initial_balance + transfer_value,
        "L2 transfer recipient balance didn't increase as expected after transfer"
    );

    let fee_vault_balance_after_transfer = proposer_client
        .get_balance(fees_vault(), BlockIdentifier::Tag(BlockTag::Latest))
        .await?;

    let transfer_fees = get_fees_details_l2(transfer_tx_receipt, proposer_client).await;

    assert_eq!(
        fee_vault_balance_after_transfer,
        fee_vault_balance_before_transfer + transfer_fees.recoverable_fees,
        "Fee vault balance didn't increase as expected after transfer"
    );

    Ok(())
}

// FIXME: Remove this before merging
#[allow(dead_code)]
#[derive(Debug)]
struct FeesDetails {
    total_fees: U256,
    recoverable_fees: U256,
    burned_fees: U256,
}

async fn get_fees_details_l2(tx_receipt: RpcReceipt, proposer_client: &EthClient) -> FeesDetails {
    let total_fees: U256 =
        (tx_receipt.tx_info.gas_used * tx_receipt.tx_info.effective_gas_price).into();

    let effective_gas_price = tx_receipt.tx_info.effective_gas_price;
    let base_fee_per_gas = proposer_client
        .get_block_by_number(BlockIdentifier::Number(tx_receipt.block_info.block_number))
        .await
        .unwrap()
        .header
        .base_fee_per_gas
        .unwrap();

    let max_priority_fee_per_gas_transfer: U256 = (effective_gas_price - base_fee_per_gas).into();

    let recoverable_fees = max_priority_fee_per_gas_transfer.mul(tx_receipt.tx_info.gas_used);

    FeesDetails {
        total_fees,
        recoverable_fees,
        burned_fees: total_fees - recoverable_fees,
    }
}

async fn test_deploy(
    init_code: &[u8],
    deployer_private_key: &SecretKey,
    proposer_client: &EthClient,
) -> Result<Address, Box<dyn std::error::Error>> {
    println!("Deploying contract on L2");

    let deployer_address = get_address_from_secret_key(deployer_private_key)?;

    let deployer_balance_before_deploy = proposer_client
        .get_balance(deployer_address, BlockIdentifier::Tag(BlockTag::Latest))
        .await?;

    let fee_vault_balance_before_deploy = proposer_client
        .get_balance(fees_vault(), BlockIdentifier::Tag(BlockTag::Latest))
        .await?;

    let (deploy_tx_hash, contract_address) = proposer_client
        .deploy(
            deployer_address,
            *deployer_private_key,
            init_code.to_vec().into(),
            Overrides::default(),
        )
        .await?;

    let deploy_tx_receipt =
        wait_for_transaction_receipt(deploy_tx_hash, proposer_client, 5, true).await?;

    let deploy_fees = get_fees_details_l2(deploy_tx_receipt, proposer_client).await;

    let deployer_balance_after_deploy = proposer_client
        .get_balance(deployer_address, BlockIdentifier::Tag(BlockTag::Latest))
        .await?;

    assert_eq!(
        deployer_balance_after_deploy,
        deployer_balance_before_deploy - deploy_fees.total_fees,
        "Deployer L2 balance didn't decrease as expected after deploy"
    );

    let fee_vault_balance_after_deploy = proposer_client
        .get_balance(fees_vault(), BlockIdentifier::Tag(BlockTag::Latest))
        .await?;

    assert_eq!(
        fee_vault_balance_after_deploy,
        fee_vault_balance_before_deploy + deploy_fees.recoverable_fees,
        "Fee vault balance didn't increase as expected after deploy"
    );

    let deployed_contract_balance = proposer_client
        .get_balance(contract_address, BlockIdentifier::Tag(BlockTag::Latest))
        .await?;

    assert!(
        deployed_contract_balance.is_zero(),
        "Deployed contract balance should be zero after deploy"
    );

    Ok(contract_address)
}

async fn test_call_to_contract_with_deposit(
    deployed_contract_address: Address,
    calldata_to_contract: Bytes,
    caller_private_key: &SecretKey,
    proposer_client: &EthClient,
    eth_client: &EthClient,
) -> Result<(), Box<dyn std::error::Error>> {
    let caller_address =
        get_address_from_secret_key(caller_private_key).expect("Failed to get address");

    println!("Checking balances before call");

    let caller_l1_balance_before_call = eth_client
        .get_balance(caller_address, BlockIdentifier::Tag(BlockTag::Latest))
        .await?;

    let deployed_contract_balance_before_call = proposer_client
        .get_balance(
            deployed_contract_address,
            BlockIdentifier::Tag(BlockTag::Latest),
        )
        .await?;

    let fee_vault_balance_before_call = proposer_client
        .get_balance(fees_vault(), BlockIdentifier::Tag(BlockTag::Latest))
        .await?;

    println!("Calling contract on L2 with deposit");

    let l1_to_l2_tx_hash = send_l1_to_l2_tx(
        caller_address,
        Some(0),
        Some(21000 * 10),
        L1ToL2TransactionData::new(
            deployed_contract_address,
            21000 * 5,
            U256::zero(),
            calldata_to_contract.clone(),
        ),
        &l1_rich_wallet_private_key(),
        common_bridge_address(),
        eth_client,
    )
    .await?;

    println!("Waiting for L1 to L2 transaction receipt on L1");

    let l1_to_l2_tx_receipt =
        wait_for_transaction_receipt(l1_to_l2_tx_hash, eth_client, 5, true).await?;

    println!("Waiting for L1 to L2 transaction receipt on L2");

    let _ = wait_for_l2_deposit_receipt(&l1_to_l2_tx_receipt, eth_client, proposer_client).await?;

    println!("Checking balances after call");

    let caller_l1_balance_after_call = eth_client
        .get_balance(caller_address, BlockIdentifier::Tag(BlockTag::Latest))
        .await?;

    assert_eq!(
        caller_l1_balance_after_call,
        caller_l1_balance_before_call
            - l1_to_l2_tx_receipt.tx_info.gas_used
                * l1_to_l2_tx_receipt.tx_info.effective_gas_price,
        "Caller L1 balance didn't decrease as expected after call"
    );

    let fee_vault_balance_after_call = proposer_client
        .get_balance(fees_vault(), BlockIdentifier::Tag(BlockTag::Latest))
        .await?;

    assert_eq!(
        fee_vault_balance_after_call, fee_vault_balance_before_call,
        "Fee vault balance increased unexpectedly after call"
    );

    let deployed_contract_balance_after_call = proposer_client
        .get_balance(
            deployed_contract_address,
            BlockIdentifier::Tag(BlockTag::Latest),
        )
        .await?;

    assert_eq!(
        deployed_contract_balance_after_call, deployed_contract_balance_before_call,
        "Deployed contract increased unexpectedly after call"
    );

    Ok(())
}

async fn test_n_withdraws(
    withdrawer_private_key: &SecretKey,
    eth_client: &EthClient,
    proposer_client: &EthClient,
    bridge_address: Address,
    n: u64,
) -> Result<(), Box<dyn std::error::Error>> {
    // Withdraw funds from L2 to L1
    let withdrawer_address = get_address_from_secret_key(withdrawer_private_key)?;
    let withdraw_value = std::env::var("INTEGRATION_TEST_WITHDRAW_VALUE")
        .map(|value| U256::from_dec_str(&value).expect("Invalid withdraw value"))
        .unwrap_or(U256::from(100000000000000000000u128));

    println!("Checking balances on L1 and L2 before withdrawal");

    let withdrawer_l2_balance_before_withdrawal = proposer_client
        .get_balance(withdrawer_address, BlockIdentifier::Tag(BlockTag::Latest))
        .await?;

    assert!(
        withdrawer_l2_balance_before_withdrawal >= withdraw_value,
        "L2 withdrawer doesn't have enough balance to withdraw"
    );

    let bridge_balance_before_withdrawal = eth_client
        .get_balance(
            common_bridge_address(),
            BlockIdentifier::Tag(BlockTag::Latest),
        )
        .await?;

    assert!(
        bridge_balance_before_withdrawal >= withdraw_value,
        "L1 bridge doesn't have enough balance to withdraw"
    );

    let withdrawer_l1_balance_before_withdrawal = eth_client
        .get_balance(withdrawer_address, BlockIdentifier::Tag(BlockTag::Latest))
        .await?;

    let fee_vault_balance_before_withdrawal = proposer_client
        .get_balance(fees_vault(), BlockIdentifier::Tag(BlockTag::Latest))
        .await?;

    println!("Withdrawing funds from L2 to L1");

    let mut withdraw_txs = vec![];
    let mut receipts = vec![];

    for x in 1..n + 1 {
        println!("Sending withdraw {x}/{n}");
        let withdraw_tx = withdraw(
            withdraw_value,
            withdrawer_address,
            *withdrawer_private_key,
            proposer_client,
            None,
        )
        .await?;

        withdraw_txs.push(withdraw_tx);

        let withdraw_tx_receipt =
            wait_for_transaction_receipt(withdraw_tx, proposer_client, 1000, true)
                .await
                .expect("Withdraw tx receipt not found");

        receipts.push(withdraw_tx_receipt);
    }

    println!("Checking balances on L1 and L2 after withdrawal");

    let withdrawer_l2_balance_after_withdrawal = proposer_client
        .get_balance(withdrawer_address, BlockIdentifier::Tag(BlockTag::Latest))
        .await?;

    assert!(
        (withdrawer_l2_balance_before_withdrawal - withdraw_value * n)
            .abs_diff(withdrawer_l2_balance_after_withdrawal)
            < L2_GAS_COST_MAX_DELTA * n,
        "Withdrawer L2 balance didn't decrease as expected after withdrawal"
    );

    let withdrawer_l1_balance_after_withdrawal = eth_client
        .get_balance(withdrawer_address, BlockIdentifier::Tag(BlockTag::Latest))
        .await?;

    assert_eq!(
        withdrawer_l1_balance_after_withdrawal, withdrawer_l1_balance_before_withdrawal,
        "Withdrawer L1 balance should not change after withdrawal"
    );

    let fee_vault_balance_after_withdrawal = proposer_client
        .get_balance(fees_vault(), BlockIdentifier::Tag(BlockTag::Latest))
        .await?;

    let mut withdraw_fees = U256::zero();
    for receipt in receipts {
        withdraw_fees += get_fees_details_l2(receipt, proposer_client)
            .await
            .recoverable_fees;
    }

    assert_eq!(
        fee_vault_balance_after_withdrawal,
        fee_vault_balance_before_withdrawal + withdraw_fees,
        "Fee vault balance didn't increase as expected after withdrawal"
    );

    // We need to wait for all the txs to be included in some batch
    let mut proofs = vec![];
    for (i, tx) in withdraw_txs.clone().into_iter().enumerate() {
        println!("Getting withdrawal proof {}/{n}", i + 1);
        let message_proof = proposer_client.wait_for_message_proof(tx, 1000).await?;
        let withdrawal_proof = message_proof
            .into_iter()
            .next()
            .expect("no l1messages in withdrawal");
        proofs.push(withdrawal_proof);
    }

    let on_chain_proposer_address = Address::from_str(
        &std::env::var("ETHREX_COMMITTER_ON_CHAIN_PROPOSER_ADDRESS")
            .expect("ETHREX_COMMITTER_ON_CHAIN_PROPOSER_ADDRESS env var not set"),
    )
    .unwrap();
    for proof in &proofs {
        while eth_client
            .get_last_verified_batch(on_chain_proposer_address)
            .await
            .unwrap()
            < proof.batch_number
        {
            println!("Withdrawal is not verified on L1 yet");
            tokio::time::sleep(Duration::from_secs(2)).await;
        }
    }

    let mut withdraw_claim_txs_receipts = vec![];

    for (x, proof) in proofs.iter().enumerate() {
        println!("Claiming withdrawal on L1 {x}/{n}");

        let withdraw_claim_tx = claim_withdraw(
            withdraw_value,
            withdrawer_address,
            *withdrawer_private_key,
            eth_client,
            proof,
            bridge_address,
        )
        .await?;
        let withdraw_claim_tx_receipt =
            wait_for_transaction_receipt(withdraw_claim_tx, eth_client, 5, true).await?;
        withdraw_claim_txs_receipts.push(withdraw_claim_tx_receipt);
    }

    println!("Checking balances on L1 and L2 after claim");

    let withdrawer_l1_balance_after_claim = eth_client
        .get_balance(withdrawer_address, BlockIdentifier::Tag(BlockTag::Latest))
        .await?;

    let gas_used_value: u64 = withdraw_claim_txs_receipts
        .iter()
        .map(|x| x.tx_info.gas_used * x.tx_info.effective_gas_price)
        .sum();

    assert_eq!(
        withdrawer_l1_balance_after_claim,
        withdrawer_l1_balance_after_withdrawal + withdraw_value * n - gas_used_value,
        "Withdrawer L1 balance wasn't updated as expected after claim"
    );

    let withdrawer_l2_balance_after_claim = proposer_client
        .get_balance(withdrawer_address, BlockIdentifier::Tag(BlockTag::Latest))
        .await?;

    assert_eq!(
        withdrawer_l2_balance_after_claim, withdrawer_l2_balance_after_withdrawal,
        "Withdrawer L2 balance should not change after claim"
    );

    let bridge_balance_after_withdrawal = eth_client
        .get_balance(
            common_bridge_address(),
            BlockIdentifier::Tag(BlockTag::Latest),
        )
        .await?;

    assert_eq!(
        bridge_balance_after_withdrawal,
        bridge_balance_before_withdrawal - withdraw_value * n,
        "Bridge balance didn't decrease as expected after withdrawal"
    );

    Ok(())
}<|MERGE_RESOLUTION|>--- conflicted
+++ resolved
@@ -118,15 +118,11 @@
 }
 
 pub fn read_env_file_by_config() {
-<<<<<<< HEAD
-    let env_file_path = PathBuf::from("../../ethrex/cmd/.env");
-=======
     let env_file_path = PathBuf::from(env!("CARGO_MANIFEST_DIR")).join(".env");
     let Ok(env_file) = File::open(env_file_path) else {
         println!(".env file not found, skipping");
         return;
     };
->>>>>>> 791465d4
 
     let reader = BufReader::new(env_file);
 
